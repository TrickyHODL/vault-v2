// SPDX-License-Identifier: GPL-3.0-or-later
pragma solidity ^0.6.10;

import "../interfaces/IController.sol";
import "../interfaces/IWeth.sol";
import "../interfaces/IDai.sol";
import "../interfaces/IGemJoin.sol";
import "../interfaces/IDaiJoin.sol";
import "../interfaces/IVat.sol";
import "../interfaces/IPot.sol";
import "../interfaces/IPool.sol";
import "../interfaces/IYDai.sol";
import "../interfaces/IChai.sol";
import "../interfaces/IFlashMinter.sol";
import "../helpers/DecimalMath.sol";


library SafeCast {
    /// @dev Safe casting from uint256 to uint128
    function toUint128(uint256 x) internal pure returns(uint128) {
        require(
            x <= type(uint128).max,
            "YieldProxy: Cast overflow"
        );
        return uint128(x);
    }

    /// @dev Safe casting from uint256 to int256
    function toInt256(uint256 x) internal pure returns(int256) {
        require(
            x <= uint256(type(int256).max),
            "YieldProxy: Cast overflow"
        );
        return int256(x);
    }
}

contract YieldProxy is DecimalMath, IFlashMinter {
    using SafeCast for uint256;

    IVat public vat;
    IWeth public weth;
    IDai public dai;
    IGemJoin public wethJoin;
    IDaiJoin public daiJoin;
    IChai public chai;
    IController public controller;
    ITreasury public treasury;

    IPool[] public pools;
    mapping (address => bool) public poolsMap;

    bytes32 public constant CHAI = "CHAI";
    bytes32 public constant WETH = "ETH-A";
    bool constant public MTY = true;
    bool constant public YTM = false;


    constructor(address controller_, IPool[] memory _pools) public {
        controller = IController(controller_);
        treasury = controller.treasury();

        weth = treasury.weth();
        dai = IDai(address(treasury.dai()));
        chai = treasury.chai();
        daiJoin = treasury.daiJoin();
        wethJoin = treasury.wethJoin();
        vat = treasury.vat();

        // for repaying debt
        dai.approve(address(treasury), uint(-1));

        // for posting to the controller
        chai.approve(address(treasury), uint(-1));
        weth.approve(address(treasury), uint(-1));

        // for converting DAI to CHAI
        dai.approve(address(chai), uint(-1));

        vat.hope(address(daiJoin));
        vat.hope(address(wethJoin));

        dai.approve(address(daiJoin), uint(-1));
        weth.approve(address(wethJoin), uint(-1));
        weth.approve(address(treasury), uint(-1));

        // allow all the pools to pull YDai/dai from us for LPing
        for (uint i = 0 ; i < _pools.length; i++) {
            dai.approve(address(_pools[i]), uint(-1));
            _pools[i].yDai().approve(address(_pools[i]), uint(-1));
            poolsMap[address(_pools[i])]= true;
        }

        pools = _pools;
    }

    /// @dev Unpack r, s and v from a `bytes` signature
    function unpack(bytes memory signature) private pure returns (bytes32 r, bytes32 s, uint8 v) {
        assembly {
            r := mload(add(signature, 0x20))
            s := mload(add(signature, 0x40))
            v := byte(0, mload(add(signature, 0x60)))
        }
    }

    /// @dev Performs the initial onboarding of the user. It `permit`'s DAI to be used by the proxy, and adds the proxy as a delegate in the controller
    function onboard(address from, bytes memory daiSignature, bytes memory controllerSig) external {
        bytes32 r;
        bytes32 s;
        uint8 v;

        (r, s, v) = unpack(daiSignature);
        dai.permit(from, address(this), dai.nonces(from), uint(-1), true, v, r, s);

        (r, s, v) = unpack(controllerSig);
        controller.addDelegateBySignature(from, address(this), uint(-1), v, r, s);
    }

    /// @dev Given a pool and 3 signatures, it `permit`'s dai and yDAI for that pool and adds it as a delegate
    function authorizePool(IPool pool, address from, bytes memory daiSig, bytes memory yDaiSig, bytes memory poolSig) public {
        require(poolsMap[address(pool)], "YieldProxy: Unknown pool");
        bytes32 r;
        bytes32 s;
        uint8 v;

        (r, s, v) = unpack(daiSig);
        dai.permit(from, address(pool), dai.nonces(from), uint(-1), true, v, r, s);

        (r, s, v) = unpack(yDaiSig);
        pool.yDai().permit(from, address(this), uint(-1), uint(-1), v, r, s);

        (r, s, v) = unpack(poolSig);
        pool.addDelegateBySignature(from, address(this), uint(-1), v, r, s);
    }

    /// @dev The WETH9 contract will send ether to YieldProxy on `weth.withdraw` using this function.
    receive() external payable { }

    /// @dev Users use `post` in YieldProxy to post ETH to the Controller (amount = msg.value), which will be converted to Weth here.
    /// @param to Yield Vault to deposit collateral in.
    function post(address to)
        public payable {
        weth.deposit{ value: msg.value }();
        controller.post(WETH, address(this), to, msg.value);
    }

    /// @dev Users wishing to withdraw their Weth as ETH from the Controller should use this function.
    /// Users must have called `controller.addDelegate(yieldProxy.address)` to authorize YieldProxy to act in their behalf.
    /// @param to Wallet to send Eth to.
    /// @param amount Amount of weth to move.
    function withdraw(address payable to, uint256 amount)
        public {
        controller.withdraw(WETH, msg.sender, address(this), amount);
        weth.withdraw(amount);
        to.transfer(amount);
    }

    /// @dev Mints liquidity with provided Dai by borrowing yDai with some of the Dai.
    /// Caller must have approved the proxy using`controller.addDelegate(yieldProxy)`
    /// Caller must have approved the dai transfer with `dai.approve(daiUsed)`
    /// @param daiUsed amount of Dai to use to mint liquidity. 
    /// @param maxYDai maximum amount of yDai to be borrowed to mint liquidity. 
    /// @return The amount of liquidity tokens minted.  
    function addLiquidity(IPool pool, uint256 daiUsed, uint256 maxYDai) external returns (uint256) {
        require(poolsMap[address(pool)], "YieldProxy: Unknown pool");
        IYDai yDai = pool.yDai();
        require(yDai.isMature() != true, "YieldProxy: Only before maturity");
        require(dai.transferFrom(msg.sender, address(this), daiUsed), "YieldProxy: Transfer Failed");

        // calculate needed yDai
        uint256 daiReserves = dai.balanceOf(address(pool));
        uint256 yDaiReserves = yDai.balanceOf(address(pool));
        uint256 daiToAdd = daiUsed.mul(daiReserves).div(yDaiReserves.add(daiReserves));
        uint256 daiToConvert = daiUsed.sub(daiToAdd);
        require(
            daiToConvert <= maxYDai,
            "YieldProxy: maxYDai exceeded"
        ); // 1 Dai == 1 yDai

        // convert dai to chai and borrow needed yDai
        chai.join(address(this), daiToConvert);
        // look at the balance of chai in dai to avoid rounding issues
        uint256 toBorrow = chai.dai(address(this));
        controller.post(CHAI, address(this), msg.sender, chai.balanceOf(address(this)));
        controller.borrow(CHAI, yDai.maturity(), msg.sender, address(this), toBorrow);
        
        // mint liquidity tokens
        return pool.mint(address(this), msg.sender, daiToAdd);
    }

    /// @dev Burns tokens and sells Dai proceedings for yDai. Pays as much debt as possible, then sells back any remaining yDai for Dai. Then returns all Dai, and if there is no debt in the Controller, all posted Chai.
    /// Caller must have approved the proxy using`controller.addDelegate(yieldProxy)` and `pool.addDelegate(yieldProxy)`
    /// Caller must have approved the liquidity burn with `pool.approve(poolTokens)`
    /// @param poolTokens amount of pool tokens to burn. 
    /// @param minimumDaiPrice minimum yDai/Dai price to be accepted when internally selling Dai.
    /// @param minimumYDaiPrice minimum Dai/yDai price to be accepted when internally selling yDai.
    function removeLiquidityEarlyDaiPool(IPool pool, uint256 poolTokens, uint256 minimumDaiPrice, uint256 minimumYDaiPrice) external {
        require(poolsMap[address(pool)], "YieldProxy: Unknown pool");
        IYDai yDai = pool.yDai();
        uint256 maturity = yDai.maturity();
        (uint256 daiObtained, uint256 yDaiObtained) = pool.burn(msg.sender, address(this), poolTokens);

        // Exchange Dai for yDai to pay as much debt as possible
        uint256 yDaiBought = pool.sellDai(address(this), address(this), daiObtained.toUint128());
        require(
            yDaiBought >= muld(daiObtained, minimumDaiPrice),
            "YieldProxy: minimumDaiPrice not reached"
        );
        yDaiObtained = yDaiObtained.add(yDaiBought);
        
        uint256 yDaiUsed;
        if (yDaiObtained > 0 && controller.debtYDai(CHAI, maturity, msg.sender) > 0) {
            yDaiUsed = controller.repayYDai(CHAI, maturity, address(this), msg.sender, yDaiObtained);
        }
        uint256 yDaiRemaining = yDaiObtained.sub(yDaiUsed);

        if (yDaiRemaining > 0) {// There is yDai left, so exchange it for Dai to withdraw only Dai and Chai
            require(
                pool.sellYDai(address(this), address(this), uint128(yDaiRemaining)) >= muld(yDaiRemaining, minimumYDaiPrice),
                "YieldProxy: minimumYDaiPrice not reached"
            );
        }
        withdrawAssets(yDai);
    }

    /// @dev Burns tokens and repays debt with proceedings. Sells any excess yDai for Dai, then returns all Dai, and if there is no debt in the Controller, all posted Chai.
    /// Caller must have approved the proxy using`controller.addDelegate(yieldProxy)` and `pool.addDelegate(yieldProxy)`
    /// Caller must have approved the liquidity burn with `pool.approve(poolTokens)`
    /// @param poolTokens amount of pool tokens to burn. 
    /// @param minimumDaiPrice minimum yDai/Dai price to be accepted when internally selling Dai.
    /// @param minimumYDaiPrice minimum Dai/yDai price to be accepted when internally selling yDai.
    function removeLiquidityEarlyDaiFixed(IPool pool, uint256 poolTokens, uint256 minimumDaiPrice, uint256 minimumYDaiPrice) external {
        require(poolsMap[address(pool)], "YieldProxy: Unknown pool");
        IYDai yDai = pool.yDai();
        uint256 maturity = yDai.maturity();
        (uint256 daiObtained, uint256 yDaiObtained) = pool.burn(msg.sender, address(this), poolTokens);

        uint256 yDaiUsed;
        if (yDaiObtained > 0 && controller.debtYDai(CHAI, maturity, msg.sender) > 0) {
            yDaiUsed = controller.repayYDai(CHAI, maturity, address(this), msg.sender, yDaiObtained);
        }

        uint256 yDaiRemaining = yDaiObtained.sub(yDaiUsed);
        if (yDaiRemaining == 0) { // We used all the yDai, so probably there is debt left, so pay with Dai
            if (daiObtained > 0 && controller.debtYDai(CHAI, maturity, msg.sender) > 0) {
                controller.repayDai(CHAI, maturity, address(this), msg.sender, daiObtained);
            }
        } else { // Exchange remaining yDai for Dai to withdraw only Dai and Chai
            require(
                pool.sellYDai(address(this), address(this), uint128(yDaiRemaining)) >= muld(yDaiRemaining, minimumYDaiPrice),
                "YieldProxy: minimumYDaiPrice not reached"
            );
        }
        withdrawAssets(yDai);
    }

    /// @dev Burns tokens and repays yDai debt after Maturity. 
    /// Caller must have approved the proxy using`controller.addDelegate(yieldProxy)`
    /// Caller must have approved the liquidity burn with `pool.approve(poolTokens)`
    /// @param poolTokens amount of pool tokens to burn.
    function removeLiquidityMature(IPool pool, uint256 poolTokens) external {
        require(poolsMap[address(pool)], "YieldProxy: Unknown pool");
        IYDai yDai = pool.yDai();
        uint256 maturity = yDai.maturity();
        (uint256 daiObtained, uint256 yDaiObtained) = pool.burn(msg.sender, address(this), poolTokens);
<<<<<<< HEAD
        if (yDaiObtained > 0) yDai.redeem(address(this), address(this), yDaiObtained);
        
        // Repay debt
        if (daiObtained > 0 && controller.debtYDai(CHAI, maturity, msg.sender) > 0) {
            controller.repayDai(CHAI, maturity, address(this), msg.sender, daiObtained);
=======
        if (yDaiObtained > 0) {
            daiObtained = daiObtained.add(yDai.redeem(address(this), address(this), yDaiObtained));
        }
        repayDebt(yDai, daiObtained, 0);
        withdrawAssets(yDai);
    }

    /// @dev Repay debt from the caller using the dai and yDai supplied
    /// @param daiAvailable amount of dai to use for repayments.
    /// @param yDaiAvailable amount of yDai to use for repayments.
    function repayDebt(IYDai yDai, uint256 daiAvailable, uint256 yDaiAvailable) internal {
        uint256 maturity = yDai.maturity();
        if (yDaiAvailable > 0 && controller.debtYDai(CHAI, maturity, msg.sender) > 0) {
            controller.repayYDai(CHAI, maturity, address(this), msg.sender, yDaiAvailable);
        }
        if (daiAvailable > 0 && controller.debtYDai(CHAI, maturity, msg.sender) > 0) {
            controller.repayDai(CHAI, maturity, address(this), msg.sender, daiAvailable);
>>>>>>> 394687df
        }
        withdrawAssets(yDai);
    }

    /// @dev Return to caller all posted chai if there is no debt, converted to dai, plus any dai remaining in the contract.
    function withdrawAssets(IYDai yDai) internal {
        if (controller.debtYDai(CHAI, yDai.maturity(), msg.sender) == 0) {
            controller.withdraw(CHAI, msg.sender, address(this), controller.posted(CHAI, msg.sender));
            chai.exit(address(this), chai.balanceOf(address(this)));
        }
        require(dai.transfer(msg.sender, dai.balanceOf(address(this))), "YieldProxy: Dai Transfer Failed");
    }

    /// @dev Borrow yDai from Controller and sell it immediately for Dai, for a maximum yDai debt.
    /// Must have approved the operator with `controller.addDelegate(yieldProxy.address)`.
    /// @param collateral Valid collateral type.
    /// @param maturity Maturity of an added series
    /// @param to Wallet to send the resulting Dai to.
    /// @param maximumYDai Maximum amount of YDai to borrow.
    /// @param daiToBorrow Exact amount of Dai that should be obtained.
    function borrowDaiForMaximumYDai(
        IPool pool,
        bytes32 collateral,
        uint256 maturity,
        address to,
        uint256 maximumYDai,
        uint256 daiToBorrow
    )
        public
        returns (uint256)
    {
        require(poolsMap[address(pool)], "YieldProxy: Unknown pool");
        uint256 yDaiToBorrow = pool.buyDaiPreview(daiToBorrow.toUint128());
        require (yDaiToBorrow <= maximumYDai, "YieldProxy: Too much yDai required");

        // The collateral for this borrow needs to have been posted beforehand
        controller.borrow(collateral, maturity, msg.sender, address(this), yDaiToBorrow);
        pool.buyDai(address(this), to, daiToBorrow.toUint128());

        return yDaiToBorrow;
    }

    /// @dev Borrow yDai from Controller and sell it immediately for Dai, if a minimum amount of Dai can be obtained such.
    /// Must have approved the operator with `controller.addDelegate(yieldProxy.address)`.
    /// @param collateral Valid collateral type.
    /// @param maturity Maturity of an added series
    /// @param to Wallet to sent the resulting Dai to.
    /// @param yDaiToBorrow Amount of yDai to borrow.
    /// @param minimumDaiToBorrow Minimum amount of Dai that should be borrowed.
    function borrowMinimumDaiForYDai(
        IPool pool,
        bytes32 collateral,
        uint256 maturity,
        address to,
        uint256 yDaiToBorrow,
        uint256 minimumDaiToBorrow
    )
        public
        returns (uint256)
    {
        require(poolsMap[address(pool)], "YieldProxy: Unknown pool");
        // The collateral for this borrow needs to have been posted beforehand
        controller.borrow(collateral, maturity, msg.sender, address(this), yDaiToBorrow);
        uint256 boughtDai = pool.sellYDai(address(this), to, yDaiToBorrow.toUint128());
        require (boughtDai >= minimumDaiToBorrow, "YieldProxy: Not enough Dai obtained");

        return boughtDai;
    }


    /// @dev Repay an amount of yDai debt in Controller using Dai exchanged for yDai at pool rates, up to a maximum amount of Dai spent.
    /// Must have approved the operator with `pool.addDelegate(yieldProxy.address)`.
    /// @param collateral Valid collateral type.
    /// @param maturity Maturity of an added series
    /// @param to Yield Vault to repay yDai debt for.
    /// @param yDaiRepayment Amount of yDai debt to repay.
    /// @param maximumRepaymentInDai Maximum amount of Dai that should be spent on the repayment.
    function repayYDaiDebtForMaximumDai(
        IPool pool,
        bytes32 collateral,
        uint256 maturity,
        address to,
        uint256 yDaiRepayment,
        uint256 maximumRepaymentInDai
    )
        public
        returns (uint256)
    {
        require(poolsMap[address(pool)], "YieldProxy: Unknown pool");
        uint256 repaymentInDai = pool.buyYDai(msg.sender, address(this), yDaiRepayment.toUint128());
        require (repaymentInDai <= maximumRepaymentInDai, "YieldProxy: Too much Dai required");
        controller.repayYDai(collateral, maturity, address(this), to, yDaiRepayment);

        return repaymentInDai;
    }

    /// @dev Repay an amount of yDai debt in Controller using a given amount of Dai exchanged for yDai at pool rates, with a minimum of yDai debt required to be paid.
    /// Must have approved the operator with `pool.addDelegate(yieldProxy.address)`.
    /// @param collateral Valid collateral type.
    /// @param maturity Maturity of an added series
    /// @param to Yield Vault to repay yDai debt for.
    /// @param minimumYDaiRepayment Minimum amount of yDai debt to repay.
    /// @param repaymentInDai Exact amount of Dai that should be spent on the repayment.
    function repayMinimumYDaiDebtForDai(
        IPool pool,
        bytes32 collateral,
        uint256 maturity,
        address to,
        uint256 minimumYDaiRepayment,
        uint256 repaymentInDai
    )
        public
        returns (uint256)
    {
        require(poolsMap[address(pool)], "YieldProxy: Unknown pool");
        uint256 yDaiRepayment = pool.sellDai(msg.sender, address(this), repaymentInDai.toUint128());
        require (yDaiRepayment >= minimumYDaiRepayment, "YieldProxy: Not enough yDai debt repaid");
        controller.repayYDai(collateral, maturity, address(this), to, yDaiRepayment);

        return yDaiRepayment;
    }

    /// @dev Sell Dai for yDai
    /// @param to Wallet receiving the yDai being bought
    /// @param daiIn Amount of dai being sold
    /// @param minYDaiOut Minimum amount of yDai being bought
    function sellDai(address pool, address to, uint128 daiIn, uint128 minYDaiOut)
        external
        returns(uint256)
    {
        uint256 yDaiOut = IPool(pool).sellDai(msg.sender, to, daiIn);
        require(
            yDaiOut >= minYDaiOut,
            "YieldProxy: Limit not reached"
        );
        return yDaiOut;
    }

    /// @dev Buy Dai for yDai
    /// @param to Wallet receiving the dai being bought
    /// @param daiOut Amount of dai being bought
    /// @param maxYDaiIn Maximum amount of yDai being sold
    function buyDai(address pool, address to, uint128 daiOut, uint128 maxYDaiIn)
        public
        returns(uint256)
    {
        uint256 yDaiIn = IPool(pool).buyDai(msg.sender, to, daiOut);
        require(
            maxYDaiIn >= yDaiIn,
            "YieldProxy: Limit exceeded"
        );
        return yDaiIn;
    }

    /// @dev Buy Dai for yDai and permits infinite yDAI to the pool
    /// @param to Wallet receiving the dai being bought
    /// @param daiOut Amount of dai being bought
    /// @param maxYDaiIn Maximum amount of yDai being sold
    /// @param signature The `permit` call's signature
    function buyDaiWithSignature(address pool, address to, uint128 daiOut, uint128 maxYDaiIn, bytes memory signature)
        external
        returns(uint256)
    {
        (bytes32 r, bytes32 s, uint8 v) = unpack(signature);
        IPool(pool).yDai().permit(msg.sender, address(pool), uint(-1), uint(-1), v, r, s);

        return buyDai(pool, to, daiOut, maxYDaiIn);
    }

    /// @dev Sell yDai for Dai
    /// @param to Wallet receiving the dai being bought
    /// @param yDaiIn Amount of yDai being sold
    /// @param minDaiOut Minimum amount of dai being bought
    function sellYDai(address pool, address to, uint128 yDaiIn, uint128 minDaiOut)
        external
        returns(uint256)
    {
        uint256 daiOut = IPool(pool).sellYDai(msg.sender, to, yDaiIn);
        require(
            daiOut >= minDaiOut,
            "YieldProxy: Limit not reached"
        );
        return daiOut;
    }

    /// @dev Buy yDai for dai
    /// @param to Wallet receiving the yDai being bought
    /// @param yDaiOut Amount of yDai being bought
    /// @param maxDaiIn Maximum amount of dai being sold
    function buyYDai(address pool, address to, uint128 yDaiOut, uint128 maxDaiIn)
        external
        returns(uint256)
    {
        uint256 daiIn = IPool(pool).buyYDai(msg.sender, to, yDaiOut);
        require(
            maxDaiIn >= daiIn,
            "YieldProxy: Limit exceeded"
        );
        return daiIn;
    }

    /// @dev Burns Dai from caller to repay debt in a Yield Vault.
    /// User debt is decreased for the given collateral and yDai series, in Yield vault `to`.
    /// The amount of debt repaid changes according to series maturity and MakerDAO rate and chi, depending on collateral type.
    /// `A signature is provided as a parameter to this function, so that `dai.approve()` doesn't need to be called.
    /// @param collateral Valid collateral type.
    /// @param maturity Maturity of an added series
    /// @param to Yield vault to repay debt for.
    /// @param daiAmount Amount of Dai to use for debt repayment.
    /// @param signature The `permit` call's signature
    function repayDaiWithSignature(bytes32 collateral, uint256 maturity, address to, uint256 daiAmount, bytes memory signature)
        external
        returns(uint256)
    {
        (bytes32 r, bytes32 s, uint8 v) = unpack(signature);
        dai.permit(msg.sender, address(treasury), dai.nonces(msg.sender), uint(-1), true, v, r, s);
        controller.repayDai(collateral, maturity, msg.sender, to, daiAmount);
    }


    // YieldProxy: Maker to Yield proxy

    /// @dev Transfer debt and collateral from MakerDAO to Yield
    /// Needs vat.hope(splitter.address, { from: user });
    /// Needs controller.addDelegate(splitter.address, { from: user });
    /// @param pool The pool to trade in (and therefore yDai series to borrow)
    /// @param user Vault to migrate.
    /// @param wethAmount weth to move from MakerDAO to Yield. Needs to be high enough to collateralize the dai debt in Yield,
    /// and low enough to make sure that debt left in MakerDAO is also collateralized.
    /// @param daiAmount dai debt to move from MakerDAO to Yield. Denominated in Dai (= art * rate)
    function makerToYield(address pool, address user, uint256 wethAmount, uint256 daiAmount) public {
        // The user specifies the yDai he wants to mint to cover his maker debt, the weth to be passed on as collateral, and the dai debt to move
        (uint256 ink, uint256 art) = vat.urns(WETH, user);
        (, uint256 rate,,,) = vat.ilks("ETH-A");
        require(
            daiAmount <= muld(art, rate),
            "YieldProxy: Not enough debt in Maker"
        );
        require(
            wethAmount <= ink,
            "YieldProxy: Not enough collateral in Maker"
        );
        // Flash mint the yDai
        IYDai yDai = IPool(pool).yDai();
        yDai.flashMint(
            address(this),
            yDaiForDai(pool, daiAmount),
            abi.encode(MTY, pool, user, wethAmount, daiAmount)
        );
    }

    /// @dev Transfer debt and collateral from Yield to MakerDAO
    /// Needs vat.hope(splitter.address, { from: user });
    /// Needs controller.addDelegate(splitter.address, { from: user });
    /// @param pool The pool to trade in (and therefore yDai series to migrate)
    /// @param user Vault to migrate.
    /// @param yDaiAmount yDai debt to move from Yield to MakerDAO.
    /// @param wethAmount weth to move from Yield to MakerDAO. Needs to be high enough to collateralize the dai debt in MakerDAO,
    /// and low enough to make sure that debt left in Yield is also collateralized.
    function yieldToMaker(address pool, address user, uint256 yDaiAmount, uint256 wethAmount) public {
        IYDai yDai = IPool(pool).yDai();

        // The user specifies the yDai he wants to move, and the weth to be passed on as collateral
        require(
            yDaiAmount <= controller.debtYDai(WETH, yDai.maturity(), user),
            "YieldProxy: Not enough debt in Yield"
        );
        require(
            wethAmount <= controller.posted(WETH, user),
            "YieldProxy: Not enough collateral in Yield"
        );
        // Flash mint the yDai
        yDai.flashMint(
            address(this),
            yDaiAmount,
            abi.encode(YTM, pool, user, wethAmount, 0)
        ); // The daiAmount encoded is ignored
    }

    /// @dev Callback from `YDai.flashMint()`
    function executeOnFlashMint(address, uint256 yDaiAmount, bytes calldata data) external override {
        (bool direction, address pool, address user, uint256 wethAmount, uint256 daiAmount) = 
            abi.decode(data, (bool, address, address, uint256, uint256));
        if(direction == MTY) _makerToYield(pool, user, wethAmount, daiAmount);
        if(direction == YTM) _yieldToMaker(pool, user, yDaiAmount, wethAmount);
    }

    /// @dev Minimum weth needed to collateralize an amount of dai in MakerDAO
    function wethForDai(uint256 daiAmount) public view returns (uint256) {
        (,, uint256 spot,,) = vat.ilks("ETH-A");
        return divd(daiAmount, spot);
    }

    /// @dev Minimum weth needed to collateralize an amount of yDai in Yield. Yes, it's the same formula.
    function wethForYDai(uint256 yDaiAmount) public view returns (uint256) {
        (,, uint256 spot,,) = vat.ilks("ETH-A");
        return divd(yDaiAmount, spot);
    }

    /// @dev Amount of yDai debt that will result from migrating Dai debt from MakerDAO to Yield
    function yDaiForDai(address pool, uint256 daiAmount) public view returns (uint256) {
        return IPool(pool).buyDaiPreview(daiAmount.toUint128());
    }

    /// @dev Amount of dai debt that will result from migrating yDai debt from Yield to MakerDAO
    function daiForYDai(address pool, uint256 yDaiAmount) public view returns (uint256) {
        return IPool(pool).buyYDaiPreview(yDaiAmount.toUint128());
    }

    /// @dev Internal function to transfer debt and collateral from MakerDAO to Yield
    /// @param pool The pool to trade in (and therefore yDai series to borrow)
    /// @param user Vault to migrate.
    /// @param wethAmount weth to move from MakerDAO to Yield. Needs to be high enough to collateralize the dai debt in Yield,
    /// and low enough to make sure that debt left in MakerDAO is also collateralized.
    /// @param daiAmount dai debt to move from MakerDAO to Yield. Denominated in Dai (= art * rate)
    /// Needs vat.hope(splitter.address, { from: user });
    /// Needs controller.addDelegate(splitter.address, { from: user });
    function _makerToYield(address pool, address user, uint256 wethAmount, uint256 daiAmount) internal {
        IPool _pool = IPool(pool);
        IYDai yDai = IYDai(_pool.yDai());

        // Pool should take exactly all yDai flash minted. YieldProxy will hold the dai temporarily
        uint256 yDaiSold = _pool.buyDai(address(this), address(this), daiAmount.toUint128());

        daiJoin.join(user, daiAmount);      // Put the Dai in Maker
        (, uint256 rate,,,) = vat.ilks("ETH-A");
        vat.frob(                           // Pay the debt and unlock collateral in Maker
            "ETH-A",
            user,
            user,
            user,
            -wethAmount.toInt256(),               // Removing Weth collateral
            -divdrup(daiAmount, rate).toInt256()  // Removing Dai debt
        );

        vat.flux("ETH-A", user, address(this), wethAmount);             // Remove the collateral from Maker
        wethJoin.exit(address(this), wethAmount);                       // Hold the weth in YieldProxy
        controller.post(WETH, address(this), user, wethAmount);         // Add the collateral to Yield
        controller.borrow(WETH, yDai.maturity(), user, address(this), yDaiSold); // Borrow the yDai
    }


    /// @dev Internal function to transfer debt and collateral from Yield to MakerDAO
    /// Needs vat.hope(splitter.address, { from: user });
    /// Needs controller.addDelegate(splitter.address, { from: user });
    /// @param pool The pool to trade in (and therefore yDai series to migrate)
    /// @param user Vault to migrate.
    /// @param yDaiAmount yDai debt to move from Yield to MakerDAO.
    /// @param wethAmount weth to move from Yield to MakerDAO. Needs to be high enough to collateralize the dai debt in MakerDAO,
    /// and low enough to make sure that debt left in Yield is also collateralized.
    function _yieldToMaker(address pool, address user, uint256 yDaiAmount, uint256 wethAmount) internal {
        IPool _pool = IPool(pool);
        IYDai yDai = IYDai(_pool.yDai());

        // Pay the Yield debt - YieldProxy pays YDai to remove the debt of `user`
        // Controller should take exactly all yDai flash minted.
        controller.repayYDai(WETH, yDai.maturity(), address(this), user, yDaiAmount);

        // Withdraw the collateral from Yield, YieldProxy will hold it
        controller.withdraw(WETH, user, address(this), wethAmount);

        // Post the collateral to Maker, in the `user` vault
        wethJoin.join(user, wethAmount);

        // We are going to need to buy the YDai back with Dai borrowed from Maker
        uint256 daiAmount = _pool.buyYDaiPreview(yDaiAmount.toUint128());

        // Borrow the Dai from Maker
        (, uint256 rate,,,) = vat.ilks("ETH-A"); // Retrieve the MakerDAO stability fee for Weth
        vat.frob(
            "ETH-A",
            user,
            user,
            user,
            wethAmount.toInt256(),                   // Adding Weth collateral
            divdrup(daiAmount, rate).toInt256()      // Adding Dai debt
        );
        vat.move(user, address(this), daiAmount.mul(UNIT)); // Transfer the Dai to YieldProxy within MakerDAO, in RAD
        daiJoin.exit(address(this), daiAmount);             // YieldProxy will hold the dai temporarily

        // Sell the Dai for YDai at Pool - It should make up for what was taken with repayYdai
        _pool.buyYDai(address(this), address(this), yDaiAmount.toUint128());
    }
}<|MERGE_RESOLUTION|>--- conflicted
+++ resolved
@@ -227,9 +227,8 @@
     /// Caller must have approved the proxy using`controller.addDelegate(yieldProxy)` and `pool.addDelegate(yieldProxy)`
     /// Caller must have approved the liquidity burn with `pool.approve(poolTokens)`
     /// @param poolTokens amount of pool tokens to burn. 
-    /// @param minimumDaiPrice minimum yDai/Dai price to be accepted when internally selling Dai.
     /// @param minimumYDaiPrice minimum Dai/yDai price to be accepted when internally selling yDai.
-    function removeLiquidityEarlyDaiFixed(IPool pool, uint256 poolTokens, uint256 minimumDaiPrice, uint256 minimumYDaiPrice) external {
+    function removeLiquidityEarlyDaiFixed(IPool pool, uint256 poolTokens, uint256 minimumYDaiPrice) external {
         require(poolsMap[address(pool)], "YieldProxy: Unknown pool");
         IYDai yDai = pool.yDai();
         uint256 maturity = yDai.maturity();
@@ -263,31 +262,13 @@
         IYDai yDai = pool.yDai();
         uint256 maturity = yDai.maturity();
         (uint256 daiObtained, uint256 yDaiObtained) = pool.burn(msg.sender, address(this), poolTokens);
-<<<<<<< HEAD
-        if (yDaiObtained > 0) yDai.redeem(address(this), address(this), yDaiObtained);
+        if (yDaiObtained > 0) {
+            daiObtained = daiObtained.add(yDai.redeem(address(this), address(this), yDaiObtained));
+        }
         
         // Repay debt
         if (daiObtained > 0 && controller.debtYDai(CHAI, maturity, msg.sender) > 0) {
             controller.repayDai(CHAI, maturity, address(this), msg.sender, daiObtained);
-=======
-        if (yDaiObtained > 0) {
-            daiObtained = daiObtained.add(yDai.redeem(address(this), address(this), yDaiObtained));
-        }
-        repayDebt(yDai, daiObtained, 0);
-        withdrawAssets(yDai);
-    }
-
-    /// @dev Repay debt from the caller using the dai and yDai supplied
-    /// @param daiAvailable amount of dai to use for repayments.
-    /// @param yDaiAvailable amount of yDai to use for repayments.
-    function repayDebt(IYDai yDai, uint256 daiAvailable, uint256 yDaiAvailable) internal {
-        uint256 maturity = yDai.maturity();
-        if (yDaiAvailable > 0 && controller.debtYDai(CHAI, maturity, msg.sender) > 0) {
-            controller.repayYDai(CHAI, maturity, address(this), msg.sender, yDaiAvailable);
-        }
-        if (daiAvailable > 0 && controller.debtYDai(CHAI, maturity, msg.sender) > 0) {
-            controller.repayDai(CHAI, maturity, address(this), msg.sender, daiAvailable);
->>>>>>> 394687df
         }
         withdrawAssets(yDai);
     }
