// SPDX-License-Identifier: BUSL-1.1
pragma solidity 0.8.6;

import "@yield-protocol/vault-interfaces/ICauldron.sol";
import "@yield-protocol/vault-interfaces/DataTypes.sol";
import "@yield-protocol/utils-v2/contracts/access/AccessControl.sol";
import "./ConvexStakingWrapper.sol";

/// @title Convex staking wrapper for Yield platform
/// @notice Enables use of convex LP positions as collateral while still receiving rewards
contract ConvexYieldWrapper is ConvexStakingWrapper, AccessControl {
    using TransferHelper for IERC20;

    /// @notice Mapping to keep track of the user & their vaults
    mapping(address => bytes12[]) public vaults;

    ICauldron public cauldron;

    /// @notice Event called when a vault is added for a user
    /// @param account The account for which vault is added
    /// @param vaultId The vaultId to be added
    event VaultAdded(address indexed account, bytes12 indexed vaultId);

    /// @notice Event called when a vault is removed for a user
    /// @param account The account for which vault is removed
    /// @param vaultId The vaultId to be removed
    event VaultRemoved(address indexed account, bytes12 indexed vaultId);

    /// @notice Event called when tokens are rescued from the contract
    /// @param token Address of the token being rescued
    /// @param amount Amount of the token being rescued
    /// @param destination Address to which the rescued tokens have been sent
    event Recovered(address indexed token, uint256 amount, address indexed destination);

    constructor(
        address curveToken_,
        address convexToken_,
        address convexPool_,
        uint256 poolId_,
        address join_,
        ICauldron cauldron_,
        string memory name,
        string memory symbol,
        uint8 decimals
    ) ConvexStakingWrapper(curveToken_, convexToken_, convexPool_, poolId_, join_, name, symbol, decimals) {
        cauldron = cauldron_;
    }

    /// @notice Points the collateral vault to the join storing the wrappedConvex
    /// @param join_ Join which will store the wrappedConvex of the user
    function point(address join_) external auth {
        collateralVault = join_;
    }

    /// @notice Adds a vault to the user's vault list
    /// @param vaultId The id of the vault being added
    function addVault(bytes12 vaultId) external {
        address account = cauldron.vaults(vaultId).owner;
        require(cauldron.assets(cauldron.vaults(vaultId).ilkId) == address(this), "Vault is for different ilk");
        require(account != address(0), "No owner for the vault");
        bytes12[] storage vaults_ = vaults[account];
        uint256 vaultsLength = vaults_.length;

        for (uint256 i; i < vaultsLength; ++i) {
            require(vaults_[i] != vaultId, "Vault already added");
        }
        vaults_.push(vaultId);
        emit VaultAdded(account, vaultId);
    }

    /// @notice Remove a vault from the user's vault list
    /// @param vaultId The id of the vault being removed
    /// @param account The user from whom the vault needs to be removed
    function removeVault(bytes12 vaultId, address account) public {
        address owner = cauldron.vaults(vaultId).owner;
<<<<<<< HEAD
        require(account != address(0), "zero address passed");
        require(account != owner, "vault doesn't belong to account");
=======
        require(account == owner, "vault doesn't belong to account");
>>>>>>> 9037c291
        bytes12[] storage vaults_ = vaults[account];
        uint256 vaultsLength = vaults_.length;
        for (uint256 i; i < vaultsLength; ++i) {
            if (vaults_[i] == vaultId) {
                bool isLast = i == vaultsLength - 1;
                if (!isLast) {
                    vaults_[i] = vaults_[vaultsLength - 1];
                }
                vaults_.pop();
                emit VaultRemoved(account, vaultId);
                return;
            }
        }
        revert("Vault not found");
    }

    /// @notice Get user's balance of collateral deposited in various vaults
    /// @param account_ User's address for which balance is requested
    /// @return User's balance of collateral
    function _getDepositedBalance(address account_) internal view override returns (uint256) {
        if (account_ == address(0) || account_ == collateralVault) {
            return 0;
        }

        bytes12[] memory userVault = vaults[account_];

        //add up all balances of all vaults registered in the wrapper and owned by the account
        uint256 collateral;
        DataTypes.Balances memory balance;
        uint256 userVaultLength = userVault.length;
        for (uint256 i; i < userVaultLength; ++i) {
            if (cauldron.vaults(userVault[i]).owner == account_) {
                balance = cauldron.balances(userVault[i]);
                collateral = collateral + balance.ink;
            }
        }

        //add to balance of this token
        return _balanceOf[account_] + collateral;
    }

    /// @dev Wrap convex token held by this contract and forward it to the `to` address
    /// @param to_ Address to send the wrapped token to
    /// @param from_ Address of the user whose token is being wrapped
    function wrap(address to_, address from_) external {
        require(!isShutdown, "shutdown");
        uint256 amount_ = IERC20(convexToken).balanceOf(address(this));
        require(amount_ > 0, "No convex token to wrap");

        _checkpoint(from_);
        _mint(to_, amount_);
        IRewardStaking(convexPool).stake(amount_);

        emit Deposited(msg.sender, to_, amount_, false);
    }

    /// @dev Unwrap Wrapped convex token held by this contract, and send the unwrapped convex token to the `to` address
    /// @param to_ Address to send the unwrapped convex token to
    function unwrap(address to_) external {
        require(!isShutdown, "shutdown");
        uint256 amount_ = _balanceOf[address(this)];
        require(amount_ > 0, "No wrapped convex token");

        _checkpoint(to_);
        _burn(address(this), amount_);
        IRewardStaking(convexPool).withdraw(amount_, false);
        IERC20(convexToken).safeTransfer(to_, amount_);

        emit Withdrawn(to_, amount_, false);
    }

    /// @notice A simple function to recover any ERC20 tokens
    /// @param token_ Address of the token being rescued
    /// @param amount_ Amount of the token being rescued
    /// @param destination_ Address to which the rescued tokens have been sent
    function recoverERC20(
        address token_,
        uint256 amount_,
        address destination_
    ) external auth {
        require(amount_ != 0, "amount is 0");
        IERC20(token_).safeTransfer(destination_, amount_);
        emit Recovered(token_, amount_, destination_);
    }

    /// @notice A function to shutdown the contract & withdraw the staked convex tokens & transfer rewards
    /// @param rescueAddress_ Address to which the rescued tokens would be sent to
    function shutdownAndRescue(address rescueAddress_) external auth {
        uint256 balance_ = IRewardStaking(convexPool).balanceOf(address(this));

        if (balance_ != 0) {
            // Withdraw the convex tokens from the convex pool
            IRewardStaking(convexPool).withdraw(balance_, true);

            // Transfer the withdrawn convex tokens to rescue address
            IERC20(convexToken).safeTransfer(rescueAddress_, balance_);
        }
        // Shutdown the contract
        isShutdown = true;
    }
}<|MERGE_RESOLUTION|>--- conflicted
+++ resolved
@@ -73,12 +73,8 @@
     /// @param account The user from whom the vault needs to be removed
     function removeVault(bytes12 vaultId, address account) public {
         address owner = cauldron.vaults(vaultId).owner;
-<<<<<<< HEAD
         require(account != address(0), "zero address passed");
-        require(account != owner, "vault doesn't belong to account");
-=======
         require(account == owner, "vault doesn't belong to account");
->>>>>>> 9037c291
         bytes12[] storage vaults_ = vaults[account];
         uint256 vaultsLength = vaults_.length;
         for (uint256 i; i < vaultsLength; ++i) {
