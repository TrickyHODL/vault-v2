--- conflicted
+++ resolved
@@ -12,11 +12,6 @@
 
 /// @notice Wrapper used to manage staking of Convex tokens
 contract ConvexStakingWrapper is ERC20, AccessControl {
-<<<<<<< HEAD
-=======
-    using TransferHelper for IERC20;
-    using CastU256U128 for uint256;
->>>>>>> 44282db1
     struct EarnedData {
         address token;
         uint256 amount;
@@ -185,15 +180,10 @@
                 if (_isClaim) {
                     if (receiveable > 0) {
                         cvx_claimable_reward[_accounts[u]] = 0;
-<<<<<<< HEAD
                         TransferHelper.safeTransfer(IERC20(cvx), _accounts[u], receiveable);
-                        bal = bal - (receiveable);
-=======
-                        IERC20(cvx).safeTransfer(_accounts[u], receiveable);
                         unchecked {
-                            bal = bal - receiveable;
+                            bal -= receiveable;
                         }
->>>>>>> 44282db1
                     }
                 } else {
                     cvx_claimable_reward[_accounts[u]] = receiveable;
@@ -250,7 +240,7 @@
                     if (receiveable > 0) {
                         reward.claimable_reward[_accounts[u]] = 0;
                         TransferHelper.safeTransfer(IERC20(reward.reward_token), _accounts[u], receiveable);
-                        bal = bal - receiveable;
+                        bal -= receiveable;
                     }
                 } else {
                     unchecked {
