// SPDX-License-Identifier: MIT
// Original contract: https://github.com/convex-eth/platform/blob/main/contracts/contracts/wrappers/ConvexStakingWrapper.sol
pragma solidity 0.8.6;

import "@yield-protocol/utils-v2/contracts/token/IERC20.sol";
import "@yield-protocol/utils-v2/contracts/token/ERC20.sol";
import "@yield-protocol/utils-v2/contracts/access/AccessControl.sol";
import "@yield-protocol/utils-v2/contracts/token/TransferHelper.sol";
import "./interfaces/IRewardStaking.sol";
import "./CvxMining.sol";

/// @notice Wrapper used to manage staking of Convex tokens
contract ConvexStakingWrapper is ERC20, AccessControl {
    using TransferHelper for IERC20;

    struct EarnedData {
        address token;
        uint256 amount;
    }

    struct RewardType {
        address reward_token;
        address reward_pool;
        uint128 reward_integral;
        uint128 reward_remaining;
        mapping(address => uint256) reward_integral_for;
        mapping(address => uint256) claimable_reward;
    }

    uint256 public cvx_reward_integral;
    uint256 public cvx_reward_remaining;
    mapping(address => uint256) public cvx_reward_integral_for;
    mapping(address => uint256) public cvx_claimable_reward;

    //constants/immutables
    address public constant convexBooster = address(0xF403C135812408BFbE8713b5A23a04b3D48AAE31);
    address public constant crv = address(0xD533a949740bb3306d119CC777fa900bA034cd52);
    address public constant cvx = address(0x4e3FBD56CD56c3e72c1403e103b45Db9da5B9D2B);
    address public curveToken;
    address public convexToken;
    address public convexPool;
    address public collateralVault;
    uint256 public convexPoolId;

    //rewards
    RewardType[] public rewards;

    //management
    bool public isShutdown;
    uint8 private _status = 1;

    uint8 private constant _NOT_ENTERED = 1;
    uint8 private constant _ENTERED = 2;

    event Deposited(address indexed _user, address indexed _account, uint256 _amount, bool _wrapped);
    event Withdrawn(address indexed _user, uint256 _amount, bool _unwrapped);

    constructor(
        address _curveToken,
        address _convexToken,
        address _convexPool,
        uint256 _poolId,
        address _vault,
        string memory name,
        string memory symbol,
        uint8 decimals
    ) ERC20(name, symbol, decimals) {
        curveToken = _curveToken;
        convexToken = _convexToken;
        convexPool = _convexPool;
        convexPoolId = _poolId;
        collateralVault = _vault;

        //add rewards
        addRewards();
        setApprovals();
    }

    modifier nonReentrant() {
        // On the first call to nonReentrant, _notEntered will be true
        require(_status != _ENTERED, "ReentrancyGuard: reentrant call");
        // Any calls to nonReentrant after this point will fail
        _status = _ENTERED;
        _;
        // By storing the original value once again, a refund is triggered (see
        // https://eips.ethereum.org/EIPS/eip-2200)
        _status = _NOT_ENTERED;
    }

    /// @notice Give maximum approval to the pool & convex booster contract to transfer funds from wrapper
    function setApprovals() public {
        address _curveToken = curveToken;
        IERC20(_curveToken).approve(convexBooster, 0);
        IERC20(_curveToken).approve(convexBooster, type(uint256).max);
        IERC20(convexToken).approve(convexPool, type(uint256).max);
    }

    /// @notice Adds reward tokens by reading the available rewards from the RewardStaking pool
    /// @dev CRV token is added as a reward by default
    function addRewards() public {
        address mainPool = convexPool;

        uint256 rewardsLength = rewards.length;

        if (rewardsLength == 0) {
            RewardType storage reward = rewards.push();
            reward.reward_token = crv;
            reward.reward_pool = mainPool;
            rewardsLength = 1;
        }

        uint256 extraCount = IRewardStaking(mainPool).extraRewardsLength();

        uint256 startIndex = rewardsLength - 1;
        for (uint256 i = startIndex; i < extraCount; i++) {
            address extraPool = IRewardStaking(mainPool).extraRewards(i);
            RewardType storage reward = rewards.push();
            reward.reward_token = IRewardStaking(extraPool).rewardToken();
            reward.reward_pool = extraPool;
        }
    }

    /// @notice Returns the length of the reward tokens added
    /// @return The count of reward tokens
    function rewardLength() external view returns (uint256) {
        return rewards.length;
    }

    /// @notice Get user's balance
    /// @param _account User's address for which balance is requested
    /// @return User's balance of collateral
    /// @dev Included here to allow inheriting contracts to override.
    function _getDepositedBalance(address _account) internal view virtual returns (uint256) {
        if (_account == address(0) || _account == collateralVault) {
            return 0;
        }
        //get balance from collateralVault

        return _balanceOf[_account];
    }

    /// @notice TotalSupply of wrapped token
    /// @return The total supply of wrapped token
    /// @dev This function is provided and marked virtual as convenience to future development
    function _getTotalSupply() internal view virtual returns (uint256) {
        return _totalSupply;
    }

    /// @notice Calculates & upgrades the integral for distributing the CVX rewards
    /// @param _account Account for which the CvxIntegral has to be calculated
    /// @param _balance Balance of the accounts
    /// @param _supply Total supply of the wrapped token
    /// @param _isClaim Whether to claim the calculated rewards
    function _calcCvxIntegral(
        address _account,
        uint256 _balance,
        uint256 _supply,
        bool _isClaim
    ) internal {
        uint256 bal = IERC20(cvx).balanceOf(address(this));
        uint256 cvxRewardRemaining = cvx_reward_remaining;
        uint256 d_cvxreward = bal - cvxRewardRemaining;
        uint256 cvxRewardIntegral = cvx_reward_integral;

        if (_supply > 0 && d_cvxreward > 0) {
            cvxRewardIntegral = cvxRewardIntegral + (d_cvxreward * 1e20) / (_supply);
            cvx_reward_integral = cvxRewardIntegral;
        }

        //update user integrals for cvx
        //do not give rewards to collateral vault or this contract
        if (_account != collateralVault && _account != address(this)) {
            uint256 userI = cvx_reward_integral_for[_account];
            if (_isClaim || userI < cvxRewardIntegral) {
<<<<<<< HEAD
=======
                uint256 receiveable = cvx_claimable_reward[_account] +
                    ((_balance * (cvxRewardIntegral - userI)) / 1e20);
>>>>>>> c7bedb23
                if (_isClaim) {
                    uint256 receiveable = cvx_claimable_reward[_accounts[u]] +
                        ((_balances[u] * (cvxRewardIntegral - userI)) / 1e20);
                    if (receiveable > 0) {
                        cvx_claimable_reward[_account] = 0;
                        IERC20(cvx).safeTransfer(_account, receiveable);
                        bal -= receiveable;
                    }
                } else {
<<<<<<< HEAD
                    cvx_claimable_reward[_accounts[u]] =
                        cvx_claimable_reward[_accounts[u]] +
                        ((_balances[u] * (cvxRewardIntegral - userI)) / 1e20);
=======
                    cvx_claimable_reward[_account] = receiveable;
>>>>>>> c7bedb23
                }
                cvx_reward_integral_for[_account] = cvxRewardIntegral;
            }
        }

        //update reward total
        if (bal != cvxRewardRemaining) {
            cvx_reward_remaining = bal;
        }
    }

    /// @notice Calculates & upgrades the integral for distributing the reward token
    /// @param _index The index of the reward token for which the calculations are to be done
    /// @param _account Account for which the CvxIntegral has to be calculated
    /// @param _balance Balance of the accounts
    /// @param _supply Total supply of the wrapped token
    /// @param _isClaim Whether to claim the calculated rewards
    function _calcRewardIntegral(
        uint256 _index,
        address _account,
        uint256 _balance,
        uint256 _supply,
        bool _isClaim
    ) internal {
        RewardType storage reward = rewards[_index];

        uint256 rewardIntegral = reward.reward_integral;
        uint256 rewardRemaining = reward.reward_remaining;

        //get difference in balance and remaining rewards
        //getReward is unguarded so we use reward_remaining to keep track of how much was actually claimed
        uint256 bal = IERC20(reward.reward_token).balanceOf(address(this));
        if (_supply > 0 && (bal - rewardRemaining) > 0) {
            rewardIntegral = uint128(rewardIntegral) + uint128(((bal - rewardRemaining) * 1e20) / _supply);
            reward.reward_integral = uint128(rewardIntegral);
        }

        //do not give rewards to collateralVault or this contract
        if (_account != collateralVault && _account != address(this)) {
            //update user integrals
            uint256 userI = reward.reward_integral_for[_account];
            if (_isClaim || userI < rewardIntegral) {
                if (_isClaim) {
                    uint256 receiveable = reward.claimable_reward[_account] +
                        ((_balance * (uint256(rewardIntegral) - userI)) / 1e20);
                    if (receiveable > 0) {
                        reward.claimable_reward[_account] = 0;
                        IERC20(reward.reward_token).safeTransfer(_account, receiveable);
                        bal = bal - receiveable;
                    }
                } else {
                    reward.claimable_reward[_account] =
                        reward.claimable_reward[_account] +
                        ((_balance * (uint256(rewardIntegral) - userI)) / 1e20);
                }
                reward.reward_integral_for[_account] = rewardIntegral;
            }
        }

        //update remaining reward here since balance could have changed if claiming
        if (bal != rewardRemaining) {
            reward.reward_remaining = uint128(bal);
        }
    }

    /// @notice Create a checkpoint for the supplied addresses by updating the reward integrals & claimable reward for them
    /// @param _account The account for which checkpoints have to be calculated
    function _checkpoint(address _account) internal {
        //if shutdown, no longer checkpoint in case there are problems
        if (isShutdown) return;

        uint256 supply = _getTotalSupply();
        uint256 depositedBalance;
        depositedBalance = _getDepositedBalance(_account);

        IRewardStaking(convexPool).getReward(address(this), true);

        uint256 rewardCount = rewards.length;
        for (uint256 i; i < rewardCount; ++i) {
            _calcRewardIntegral(i, _account, depositedBalance, supply, false);
        }
        _calcCvxIntegral(_account, depositedBalance, supply, false);
    }

    /// @notice Create a checkpoint for the supplied addresses by updating the reward integrals & claimable reward for them & claims the rewards
    /// @param _account The account for which checkpoints have to be calculated
    function _checkpointAndClaim(address _account) internal {
        uint256 supply = _getTotalSupply();
        uint256 depositedBalance;
        depositedBalance = _getDepositedBalance(_account); //only do first slot

        IRewardStaking(convexPool).getReward(address(this), true);

        uint256 rewardCount = rewards.length;
        for (uint256 i; i < rewardCount; ++i) {
            _calcRewardIntegral(i, _account, depositedBalance, supply, true);
        }
        _calcCvxIntegral(_account, depositedBalance, supply, true);
    }

    /// @notice Create a checkpoint for the supplied addresses by updating the reward integrals & claimable reward for them
    /// @param _account The accounts for which checkpoints have to be calculated
    function user_checkpoint(address _account) external returns (bool) {
        _checkpoint(_account);
        return true;
    }

    /// @notice Get the balance of the user
    /// @param _account Address whose balance is to be checked
    /// @return The balance of the supplied address
    function totalBalanceOf(address _account) external view returns (uint256) {
        return _getDepositedBalance(_account);
    }

    /// @notice Get the amount of tokens the user has earned
    /// @param _account Address whose balance is to be checked
    /// @return claimable Array of earned tokens and their amount
    function earned(address _account) external view returns (EarnedData[] memory claimable) {
        uint256 supply = _getTotalSupply();
        uint256 rewardCount = rewards.length;
        claimable = new EarnedData[](rewardCount + 1);

        for (uint256 i; i < rewardCount; ++i) {
            RewardType storage reward = rewards[i];
            address rewardToken = reward.reward_token;

            //change in reward is current balance - remaining reward + earned
            uint256 bal = IERC20(rewardToken).balanceOf(address(this));
            uint256 d_reward = bal - reward.reward_remaining;
            d_reward = d_reward + IRewardStaking(reward.reward_pool).earned(address(this));

            uint256 I = reward.reward_integral;
            if (supply > 0) {
                I = I + (d_reward * 1e20) / supply;
            }

            uint256 newlyClaimable = (_getDepositedBalance(_account) * (I - reward.reward_integral_for[_account])) /
                1e20;
            claimable[i].amount = reward.claimable_reward[_account] + newlyClaimable;
            claimable[i].token = rewardToken;

            //calc cvx here
            if (rewardToken == crv) {
                claimable[rewardCount].amount =
                    cvx_claimable_reward[_account] +
                    CvxMining.ConvertCrvToCvx(newlyClaimable);
                claimable[rewardCount].token = cvx;
            }
        }
        return claimable;
    }

    /// @notice Claim reward for the supplied account
    /// @param _account Address whose reward is to be claimed
    function getReward(address _account) external nonReentrant {
        //claim directly in checkpoint logic to save a bit of gas
        _checkpointAndClaim(_account);
    }
}<|MERGE_RESOLUTION|>--- conflicted
+++ resolved
@@ -172,27 +172,18 @@
         if (_account != collateralVault && _account != address(this)) {
             uint256 userI = cvx_reward_integral_for[_account];
             if (_isClaim || userI < cvxRewardIntegral) {
-<<<<<<< HEAD
-=======
-                uint256 receiveable = cvx_claimable_reward[_account] +
-                    ((_balance * (cvxRewardIntegral - userI)) / 1e20);
->>>>>>> c7bedb23
                 if (_isClaim) {
-                    uint256 receiveable = cvx_claimable_reward[_accounts[u]] +
-                        ((_balances[u] * (cvxRewardIntegral - userI)) / 1e20);
+                    uint256 receiveable = cvx_claimable_reward[_account] +
+                        ((_balance * (cvxRewardIntegral - userI)) / 1e20);
                     if (receiveable > 0) {
                         cvx_claimable_reward[_account] = 0;
                         IERC20(cvx).safeTransfer(_account, receiveable);
                         bal -= receiveable;
                     }
                 } else {
-<<<<<<< HEAD
-                    cvx_claimable_reward[_accounts[u]] =
-                        cvx_claimable_reward[_accounts[u]] +
-                        ((_balances[u] * (cvxRewardIntegral - userI)) / 1e20);
-=======
-                    cvx_claimable_reward[_account] = receiveable;
->>>>>>> c7bedb23
+                    cvx_claimable_reward[_account] =
+                        cvx_claimable_reward[_account] +
+                        ((_balance * (cvxRewardIntegral - userI)) / 1e20);
                 }
                 cvx_reward_integral_for[_account] = cvxRewardIntegral;
             }
