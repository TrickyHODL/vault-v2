// SPDX-License-Identifier: MIT
// Original contract: https://github.com/convex-eth/platform/blob/main/contracts/contracts/wrappers/ConvexStakingWrapper.sol
pragma solidity 0.8.6;

import "@yield-protocol/utils-v2/contracts/token/IERC20.sol";
import "@yield-protocol/utils-v2/contracts/token/ERC20.sol";
import "@yield-protocol/utils-v2/contracts/token/TransferHelper.sol";
import "@yield-protocol/utils-v2/contracts/cast/CastU256U128.sol";
import "./interfaces/IRewardStaking.sol";
import "./CvxMining.sol";

/// @notice Wrapper used to manage staking of Convex tokens
contract ConvexStakingWrapper is ERC20 {
    using CastU256U128 for uint256;

    struct EarnedData {
        address token;
        uint256 amount;
    }

    struct RewardType {
        address reward_token;
        address reward_pool;
        uint128 reward_integral;
        uint128 reward_remaining;
        mapping(address => uint256) reward_integral_for;
        mapping(address => uint256) claimable_reward;
    }

    uint256 public cvx_reward_integral;
    uint256 public cvx_reward_remaining;
    mapping(address => uint256) public cvx_reward_integral_for;
    mapping(address => uint256) public cvx_claimable_reward;

    //constants/immutables
    uint256 public convexPoolId;
    address public constant convexBooster = address(0xF403C135812408BFbE8713b5A23a04b3D48AAE31);
    address public constant crv = address(0xD533a949740bb3306d119CC777fa900bA034cd52);
    address public constant cvx = address(0x4e3FBD56CD56c3e72c1403e103b45Db9da5B9D2B);
    address public curveToken;
    address public convexToken;
    address public convexPool;
    address public collateralVault;
<<<<<<< HEAD
    uint256 public convexPoolId;

    uint256 private constant CRV_INDEX = 0;
    uint256 private constant CVX_INDEX = 1;

    //rewards
    RewardType[] public rewards;
=======
>>>>>>> f8bd8703

    //management
    bool public isShutdown;
    uint8 private _status = 1;

    uint8 private constant _NOT_ENTERED = 1;
    uint8 private constant _ENTERED = 2;

    //rewards
    RewardType[] public rewards;

    event Deposited(address indexed _user, address indexed _account, uint256 _amount, bool _wrapped);
    event Withdrawn(address indexed _user, uint256 _amount, bool _unwrapped);

    constructor(
        address _curveToken,
        address _convexToken,
        address _convexPool,
        uint256 _poolId,
        address _vault,
        string memory name,
        string memory symbol,
        uint8 decimals
    ) ERC20(name, symbol, decimals) {
        curveToken = _curveToken;
        convexToken = _convexToken;
        convexPool = _convexPool;
        convexPoolId = _poolId;
        collateralVault = _vault;

        //add rewards
        addRewards();
        setApprovals();
    }

    modifier nonReentrant() {
        // On the first call to nonReentrant, _notEntered will be true
        require(_status != _ENTERED, "ReentrancyGuard: reentrant call");
        // Any calls to nonReentrant after this point will fail
        _status = _ENTERED;
        _;
        // By storing the original value once again, a refund is triggered (see
        // https://eips.ethereum.org/EIPS/eip-2200)
        _status = _NOT_ENTERED;
    }

    /// @notice Give maximum approval to the pool & convex booster contract to transfer funds from wrapper
    function setApprovals() public {
        address _curveToken = curveToken;
        IERC20(_curveToken).approve(convexBooster, 0);
        IERC20(_curveToken).approve(convexBooster, type(uint256).max);
        IERC20(convexToken).approve(convexPool, type(uint256).max);
    }

    /// @notice Adds reward tokens by reading the available rewards from the RewardStaking pool
    /// @dev CRV token is added as a reward by default
    function addRewards() public {
        address mainPool = convexPool;

        uint256 rewardsLength = rewards.length;

        if (rewardsLength == 0) {
            RewardType storage reward = rewards.push();
            reward.reward_token = crv;
            reward.reward_pool = mainPool;
            rewardsLength = 1;
        }

        uint256 extraCount = IRewardStaking(mainPool).extraRewardsLength();

        uint256 startIndex = rewardsLength - 1;
        for (uint256 i = startIndex; i < extraCount; i++) {
            address extraPool = IRewardStaking(mainPool).extraRewards(i);
            RewardType storage reward = rewards.push();
            reward.reward_token = IRewardStaking(extraPool).rewardToken();
            reward.reward_pool = extraPool;
        }
    }

    /// @notice Returns the length of the reward tokens added
    /// @return The count of reward tokens
    function rewardLength() external view returns (uint256) {
        return rewards.length;
    }

    /// @notice Get user's balance
    /// @param _account User's address for which balance is requested
    /// @return User's balance of collateral
    /// @dev Included here to allow inheriting contracts to override.
    function _getDepositedBalance(address _account) internal view virtual returns (uint256) {
        if (_account == address(0) || _account == collateralVault) {
            return 0;
        }
        //get balance from collateralVault

        return _balanceOf[_account];
    }

    /// @notice TotalSupply of wrapped token
    /// @return The total supply of wrapped token
    /// @dev This function is provided and marked virtual as convenience to future development
    function _getTotalSupply() internal view virtual returns (uint256) {
        return _totalSupply;
    }

    /// @notice Calculates & upgrades the integral for distributing the CVX rewards
    /// @param _account Account for which the CvxIntegral has to be calculated
    /// @param _balance Balance of the accounts
    /// @param _supply Total supply of the wrapped token
    /// @param _isClaim Whether to claim the calculated rewards
    function _calcCvxIntegral(
        address _account,
        uint256 _balance,
        uint256 _supply,
        bool _isClaim
    ) internal {
        uint256 bal = IERC20(cvx).balanceOf(address(this));
        uint256 cvxRewardRemaining = cvx_reward_remaining;
        uint256 d_cvxreward = bal - cvxRewardRemaining;
        uint256 cvxRewardIntegral = cvx_reward_integral;

        if (_supply > 0 && d_cvxreward > 0) {
            cvxRewardIntegral = cvxRewardIntegral + (d_cvxreward * 1e20) / (_supply);
            cvx_reward_integral = cvxRewardIntegral;
        }

        //update user integrals for cvx
        //do not give rewards to collateral vault or this contract
        if (_account != collateralVault && _account != address(this)) {
            uint256 userI = cvx_reward_integral_for[_account];
            if (_isClaim || userI < cvxRewardIntegral) {
                unchecked {
                    if (_isClaim) {
                        uint256 receiveable = cvx_claimable_reward[_account] +
                            ((_balance * (cvxRewardIntegral - userI)) / 1e20);
                        if (receiveable > 0) {
                            cvx_claimable_reward[_account] = 0;
                            TransferHelper.safeTransfer(IERC20(cvx), _account, receiveable);
                            bal -= receiveable;
                        }
                    } else {
                        cvx_claimable_reward[_account] =
                            cvx_claimable_reward[_account] +
                            ((_balance * (cvxRewardIntegral - userI)) / 1e20);
                    }
                }
                cvx_reward_integral_for[_account] = cvxRewardIntegral;
            }
        }

        //update reward total
        if (bal != cvxRewardRemaining) {
            cvx_reward_remaining = bal;
        }
    }

    /// @notice Calculates & upgrades the integral for distributing the reward token
    /// @param _index The index of the reward token for which the calculations are to be done
    /// @param _account Account for which the CvxIntegral has to be calculated
    /// @param _balance Balance of the accounts
    /// @param _supply Total supply of the wrapped token
    /// @param _isClaim Whether to claim the calculated rewards
    function _calcRewardIntegral(
        uint256 _index,
        address _account,
        uint256 _balance,
        uint256 _supply,
        bool _isClaim
    ) internal {
        RewardType storage reward = rewards[_index];

        uint256 rewardIntegral = reward.reward_integral;
        uint256 rewardRemaining = reward.reward_remaining;
        //get difference in balance and remaining rewards
        //getReward is unguarded so we use reward_remaining to keep track of how much was actually claimed
        uint256 bal = IERC20(reward.reward_token).balanceOf(address(this));
        if (_supply > 0 && (bal - rewardRemaining) > 0) {
            unchecked {
                rewardIntegral = rewardIntegral + ((bal - rewardRemaining) * 1e20) / _supply;
            }
            reward.reward_integral = rewardIntegral.u128();
        }

        //do not give rewards to collateralVault or this contract
        if (_account != collateralVault && _account != address(this)) {
            //update user integrals
            uint256 userI = reward.reward_integral_for[_account];
            if (_isClaim || userI < rewardIntegral) {
                unchecked {
                    if (_isClaim) {
                        uint256 receiveable = reward.claimable_reward[_account] +
                            ((_balance * (rewardIntegral - userI)) / 1e20);
                        if (receiveable > 0) {
                            reward.claimable_reward[_account] = 0;
                            TransferHelper.safeTransfer(IERC20(reward.reward_token), _account, receiveable);
                            bal -= receiveable;
                        }
                    } else {
                        reward.claimable_reward[_account] =
                            reward.claimable_reward[_account] +
                            ((_balance * (rewardIntegral - userI)) / 1e20);
                    }
                }
                reward.reward_integral_for[_account] = rewardIntegral;
            }
        }

        //update remaining reward here since balance could have changed if claiming
        if (bal != rewardRemaining) {
            reward.reward_remaining = bal.u128();
        }
    }

    /// @notice Create a checkpoint for the supplied addresses by updating the reward integrals & claimable reward for them
    /// @param _account The account for which checkpoints have to be calculated
    function _checkpoint(address _account) internal {
        //if shutdown, no longer checkpoint in case there are problems
        if (isShutdown) return;

        uint256 supply = _getTotalSupply();
        uint256 depositedBalance;
        depositedBalance = _getDepositedBalance(_account);

        IRewardStaking(convexPool).getReward(address(this), true);

        uint256 rewardCount = rewards.length;
        for (uint256 i; i < rewardCount; ++i) {
            _calcRewardIntegral(i, _account, depositedBalance, supply, false);
        }
        _calcCvxIntegral(_account, depositedBalance, supply, false);
    }

    /// @notice Create a checkpoint for the supplied addresses by updating the reward integrals & claimable reward for them & claims the rewards
    /// @param _account The account for which checkpoints have to be calculated
    function _checkpointAndClaim(address _account) internal {
        uint256 supply = _getTotalSupply();
        uint256 depositedBalance;
        depositedBalance = _getDepositedBalance(_account); //only do first slot

        IRewardStaking(convexPool).getReward(address(this), true);

        uint256 rewardCount = rewards.length;
        for (uint256 i; i < rewardCount; ++i) {
            _calcRewardIntegral(i, _account, depositedBalance, supply, true);
        }
        _calcCvxIntegral(_account, depositedBalance, supply, true);
    }

    /// @notice Create a checkpoint for the supplied addresses by updating the reward integrals & claimable reward for them
    /// @param _account The accounts for which checkpoints have to be calculated
    function user_checkpoint(address _account) external nonReentrant returns (bool) {
        _checkpoint(_account);
        return true;
    }

    /// @notice Get the balance of the user
    /// @param _account Address whose balance is to be checked
    /// @return The balance of the supplied address
    function totalBalanceOf(address _account) external view returns (uint256) {
        return _getDepositedBalance(_account);
    }

    /// @notice Get the amount of tokens the user has earned
    /// @param _account Address whose balance is to be checked
    /// @return claimable Array of earned tokens and their amount
    function earned(address _account) external view returns (EarnedData[] memory claimable) {
        uint256 supply = _getTotalSupply();
        // uint256 depositedBalance = _getDepositedBalance(_account);
        uint256 rewardCount = rewards.length;
        claimable = new EarnedData[](rewardCount);

        for (uint256 i = 0; i < rewardCount; i++) {
            RewardType storage reward = rewards[i];

            if (reward.reward_pool == address(0)) {
                //cvx reward may not have a reward pool yet
                //so just add whats already been checkpointed
                claimable[i].amount = claimable[i].amount + reward.claimable_reward[_account];
                claimable[i].token = reward.reward_token;
                continue;
            }

            //change in reward is current balance - remaining reward + earned
            uint256 bal = IERC20(reward.reward_token).balanceOf(address(this));
            uint256 d_reward = bal - reward.reward_remaining;
            d_reward = d_reward + IRewardStaking(reward.reward_pool).earned(address(this));

            uint256 I = reward.reward_integral;
            if (supply > 0) {
                I = I + (d_reward * 1e20) / supply;
            }

            uint256 newlyClaimable = (_getDepositedBalance(_account) * (I - (reward.reward_integral_for[_account]))) /
                (1e20);
            claimable[i].amount = claimable[i].amount + reward.claimable_reward[_account] + newlyClaimable;
            claimable[i].token = reward.reward_token;

            //calc cvx minted from crv and add to cvx claimables
            //note: crv is always index 0 so will always run before cvx
            if (i == CRV_INDEX) {
                //because someone can call claim for the pool outside of checkpoints, need to recalculate crv without the local balance
                I = reward.reward_integral;
                if (supply > 0) {
                    I = I + (IRewardStaking(reward.reward_pool).earned(address(this)) * 1e20) / supply;
                }
                newlyClaimable = (_getDepositedBalance(_account) * (I - reward.reward_integral_for[_account])) / 1e20;
                claimable[CVX_INDEX].amount = CvxMining.ConvertCrvToCvx(newlyClaimable);
                claimable[CVX_INDEX].token = cvx;
            }
        }
    }

    /// @notice Claim reward for the supplied account
    /// @param _account Address whose reward is to be claimed
    function getReward(address _account) external nonReentrant {
        //claim directly in checkpoint logic to save a bit of gas
        _checkpointAndClaim(_account);
    }
}<|MERGE_RESOLUTION|>--- conflicted
+++ resolved
@@ -41,16 +41,12 @@
     address public convexToken;
     address public convexPool;
     address public collateralVault;
-<<<<<<< HEAD
-    uint256 public convexPoolId;
 
     uint256 private constant CRV_INDEX = 0;
     uint256 private constant CVX_INDEX = 1;
 
     //rewards
     RewardType[] public rewards;
-=======
->>>>>>> f8bd8703
 
     //management
     bool public isShutdown;
