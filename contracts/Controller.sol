// SPDX-License-Identifier: GPL-3.0-or-later
pragma solidity ^0.6.10;

import "@openzeppelin/contracts/math/Math.sol";
import "@openzeppelin/contracts/math/SafeMath.sol";
import "./interfaces/IVat.sol";
import "./interfaces/IPot.sol";
import "./interfaces/ITreasury.sol";
import "./interfaces/IController.sol";
import "./interfaces/IYDai.sol";
import "./helpers/Delegable.sol";
import "./helpers/DecimalMath.sol";
import "./helpers/Orchestrated.sol";
import "@nomiclabs/buidler/console.sol";

/**
 * @dev The Controller manages collateral and debt levels for all users, and it is a major user entry point for the Yield protocol.
 * Controller keeps track of a number of yDai contracts.
 * Controller allows users to post and withdraw Chai and Weth collateral.
 * Any transactions resulting in a user weth collateral below dust are reverted.
 * Controller allows users to borrow yDai against their Chai and Weth collateral.
 * Controller allows users to repay their yDai debt with yDai or with Dai.
 * Controller integrates with yDai contracts for minting yDai on borrowing, and burning yDai on repaying debt with yDai.
 * Controller relies on Treasury for all other asset transfers.
 * Controller allows orchestrated contracts to erase any amount of debt or collateral for an user. This is to be used during liquidations or during unwind.
 * Users can delegate the control of their accounts in Controllers to any address.
 */
contract Controller is IController, Orchestrated(), Delegable(), DecimalMath {
    using SafeMath for uint256;

    event Posted(bytes32 indexed collateral, address indexed user, int256 amount);
    event Borrowed(bytes32 indexed collateral, uint256 indexed maturity, address indexed user, int256 amount);

    bytes32 public constant CHAI = "CHAI";
    bytes32 public constant WETH = "ETH-A";
    uint256 public constant DUST = 50000000000000000; // 0.05 ETH

    IVat internal _vat;
    IPot internal _pot;
    ITreasury internal _treasury;

    mapping(uint256 => IYDai) public override series;                 // YDai series, indexed by maturity
    uint256[] public seriesIterator;                                  // We need to know all the series

    mapping(bytes32 => mapping(address => uint256)) public override posted;                        // Collateral posted by each user
    mapping(bytes32 => mapping(uint256 => mapping(address => uint256))) public override debtYDai;  // Debt owed by each user, by series

    uint256 public override totalChaiPosted;                                         // Sum of Chai posted by all users. Needed for skimming profits
    mapping(bytes32 => mapping(uint256 => uint256)) public override totalDebtYDai;  // Sum of debt owed by all users, by series

    bool public live = true;

    constructor (
        address vat_,
        address pot_,
        address treasury_
    ) public {
        _vat = IVat(vat_);
        _pot = IPot(pot_);
        _treasury = ITreasury(treasury_);
    }

    modifier onlyLive() {
        require(live == true, "Controller: Not available during unwind");
        _;
    }

    /// @dev Only series added through `addSeries` are valid.
    modifier validSeries(uint256 maturity) {
        require(
            containsSeries(maturity),
            "Controller: Unrecognized series"
        );
        _;
    }

    /// @dev Only valid collateral types are Weth and Chai.
    modifier validCollateral(bytes32 collateral) {
        require(
            collateral == WETH || collateral == CHAI,
            "Controller: Unrecognized collateral"
        );
        _;
    }

    /// @dev Returns if a series has been added to the Controller, for a given series identified by maturity
    function containsSeries(uint256 maturity) public view returns (bool) {
        return address(series[maturity]) != address(0);
    }

    /// @dev Adds an yDai series to this Controller
    function addSeries(address yDaiContract) public onlyOwner {
        uint256 maturity = IYDai(yDaiContract).maturity();
        require(
            !containsSeries(maturity),
            "Controller: Series already added"
        );
        series[maturity] = IYDai(yDaiContract);
        seriesIterator.push(maturity);
    }

    /// @dev Disables post, withdraw, borrow and repay. To be called only when Treasury shuts down.
    function shutdown() public override {
        require(
            _treasury.live() == false,
            "Dealer: Treasury is live"
        );
        live = false;
    }

    /// @dev Returns the dai equivalent of an yDai amount, for a given series identified by maturity
    function inDai(bytes32 collateral, uint256 maturity, uint256 yDaiAmount) public returns (uint256) {
        if (series[maturity].isMature()){
            if (collateral == WETH){
                return muld(yDaiAmount, series[maturity].rateGrowth());
            } else if (collateral == CHAI) {
                return muld(yDaiAmount, series[maturity].chiGrowth());
            } else {
                revert("Controller: Unsupported collateral");
            }
        } else {
            return yDaiAmount;
        }
    }

    /// @dev Returns the yDai equivalent of a dai amount, for a given series identified by maturity
    function inYDai(bytes32 collateral, uint256 maturity, uint256 daiAmount) public returns (uint256) {
        if (series[maturity].isMature()){
            if (collateral == WETH){
                return divd(daiAmount, series[maturity].rateGrowth());
            } else if (collateral == CHAI) {
                return divd(daiAmount, series[maturity].chiGrowth());
            } else {
                revert("Controller: Unsupported collateral");
            }
        } else {
            return daiAmount;
        }
    }

    /// @dev Return debt in dai of an user, for a given collateral and series identified by maturity
    //
    //                        rate_now
    // debt_now = debt_mat * ----------
    //                        rate_mat
    //
    function debtDai(bytes32 collateral, uint256 maturity, address user) public returns (uint256) {
        return inDai(collateral, maturity, debtYDai[collateral][maturity][user]);
    }

    /// @dev Returns the total debt of an user, for a given collateral, across all series, in Dai
    function totalDebtDai(bytes32 collateral, address user) public override returns (uint256) {
        uint256 totalDebt;
        for (uint256 i = 0; i < seriesIterator.length; i += 1) {
            if (debtYDai[collateral][seriesIterator[i]][user] > 0) {
                totalDebt = totalDebt + debtDai(collateral, seriesIterator[i], user);
            }
        } // We don't expect hundreds of maturities per controller
        return totalDebt;
    }

    /// @dev Maximum borrowing power of an user in dai for a given collateral
    //
    // powerOf[user](wad) = posted[user](wad) * price()(ray)
    //
    function powerOf(bytes32 collateral, address user) public returns (uint256) {
        // dai = price * collateral
        if (collateral == WETH){
            (,, uint256 spot,,) = _vat.ilks(WETH);  // Stability fee and collateralization ratio for Weth
            return muld(posted[collateral][user], spot);
        } else if (collateral == CHAI) {
            uint256 chi = (now > _pot.rho()) ? _pot.drip() : _pot.chi();
            return muld(posted[collateral][user], chi);
        }
        return 0;
    }

    /// @dev Return if the borrowing power for a given collateral of an user is equal or greater than its debt for the same collateral
    function isCollateralized(bytes32 collateral, address user) public override returns (bool) {
        return powerOf(collateral, user) >= totalDebtDai(collateral, user);
    }

    /// @dev Return if the collateral of an user is between zero and the dust level
    function aboveDustOrZero(bytes32 collateral, address user) public returns (bool) {
        return posted[collateral][user] == 0 || DUST < posted[collateral][user];
    }

    /// @dev Takes collateral _token from `from` address, and credits it to `to` collateral account.
    // from --- Token ---> us(to)
    function post(bytes32 collateral, address from, address to, uint256 amount)
        public override 
        validCollateral(collateral)
        onlyHolderOrDelegate(from, "Controller: Only Holder Or Delegate")
        onlyLive
    {
        posted[collateral][to] = posted[collateral][to].add(amount);

        if (collateral == WETH){ // TODO: Refactor Treasury to be `push(collateral, amount)`
            require(
                aboveDustOrZero(collateral, to),
                "Controller: Below dust"
            );
            _treasury.pushWeth(from, amount);
        } else if (collateral == CHAI) {
            totalChaiPosted = totalChaiPosted.add(amount);
            _treasury.pushChai(from, amount);
        }
        
        emit Posted(collateral, to, int256(amount)); // TODO: Watch for overflow
    }

    /// @dev Returns collateral to `to` address, taking it from `from` collateral account.
    // us(from) --- Token ---> to
    function withdraw(bytes32 collateral, address from, address to, uint256 amount)
        public override
        validCollateral(collateral)
        onlyHolderOrDelegate(from, "Controller: Only Holder Or Delegate")
        onlyLive
    {
        posted[collateral][from] = posted[collateral][from].sub(amount); // Will revert if not enough posted

        require(
            isCollateralized(collateral, from),
            "Controller: Too much debt"
        );

        if (collateral == WETH){ // TODO: Refactor Treasury to be `pull(collateral, amount)`
            require(
                aboveDustOrZero(collateral, to),
                "Controller: Below dust"
            );
            _treasury.pullWeth(to, amount);
        } else if (collateral == CHAI) {
            totalChaiPosted = totalChaiPosted.sub(amount);
            _treasury.pullChai(to, amount);
        }

        emit Posted(collateral, from, -int256(amount)); // TODO: Watch for overflow
    }

    /// @dev Mint yDai for a given series for address `to` by locking its market value in collateral, user debt is increased in the given collateral.
    //
    // posted[user](wad) >= (debtYDai[user](wad)) * amount (wad)) * collateralization (ray)
    //
    // us(from) --- yDai ---> to
    // debt++
    function borrow(bytes32 collateral, uint256 maturity, address from, address to, uint256 yDaiAmount)
        public override
        validCollateral(collateral)
        validSeries(maturity)
        onlyHolderOrDelegate(from, "Controller: Only Holder Or Delegate")
        onlyLive
    {
        require(
            series[maturity].isMature() != true,
            "Controller: No mature borrow"
        );

        debtYDai[collateral][maturity][from] = debtYDai[collateral][maturity][from].add(yDaiAmount);
        totalDebtYDai[collateral][maturity] = totalDebtYDai[collateral][maturity].add(yDaiAmount);

        require(
            isCollateralized(collateral, from),
            "Controller: Too much debt"
        );

        series[maturity].mint(to, yDaiAmount);
        emit Borrowed(collateral, maturity, from, int256(yDaiAmount)); // TODO: Watch for overflow
    }

    /// @dev Burns yDai of a given series from `from` address, user debt is decreased for the given collateral and yDai series.
    //                                                  debt_nominal
    // debt_discounted = debt_nominal - repay_amount * ---------------
    //                                                  debt_now
    //
    // user(from) --- yDai ---> us(to)
    // debt--
    function repayYDai(bytes32 collateral, uint256 maturity, address from, address to, uint256 yDaiAmount)
        public override
        validCollateral(collateral)
        validSeries(maturity)
        onlyHolderOrDelegate(from, "Controller: Only Holder Or Delegate")
        onlyLive
    {
        uint256 toRepay = Math.min(yDaiAmount, debtYDai[collateral][maturity][to]);
        series[maturity].burn(from, toRepay);
        _repay(collateral, maturity, to, toRepay);
    }

    /// @dev Takes dai from `from` address, user debt is decreased for the given collateral and yDai series.
    //                                                  debt_nominal
    // debt_discounted = debt_nominal - repay_amount * ---------------
    //                                                  debt_now
    //
    // user --- dai ---> us
    // debt--
    function repayDai(bytes32 collateral, uint256 maturity, address from, address to, uint256 daiAmount)
        public override
        validCollateral(collateral)
        validSeries(maturity)
        onlyHolderOrDelegate(from, "Controller: Only Holder Or Delegate")
        onlyLive
    {
        uint256 toRepay = Math.min(daiAmount, debtDai(collateral, maturity, to));
        _treasury.pushDai(from, toRepay);                                      // Have Treasury process the dai
        _repay(collateral, maturity, to, inYDai(collateral, maturity, toRepay));
    }

    /// @dev Removes an amount of debt from an user's vault. If interest was accrued debt is only paid proportionally.
    //
    //                                                principal
    // principal_repayment = gross_repayment * ----------------------
    //                                          principal + interest
    //    
    function _repay(bytes32 collateral, uint256 maturity, address user, uint256 yDaiAmount) internal {
        debtYDai[collateral][maturity][user] = debtYDai[collateral][maturity][user].sub(yDaiAmount);
        totalDebtYDai[collateral][maturity] = totalDebtYDai[collateral][maturity].sub(yDaiAmount);

        emit Borrowed(collateral, maturity, user, -int256(yDaiAmount)); // TODO: Watch for overflow
    }

    /// @dev Removes all collateral and debt for an user, for a given collateral type.
    function erase(bytes32 collateral, address user)
        public override
        validCollateral(collateral)
        onlyOrchestrated("Controller: Not Authorized")
        returns (uint256, uint256)
    {
        uint256 userCollateral = posted[collateral][user];
        systemPosted[collateral] = systemPosted[collateral].sub(userCollateral);
        delete posted[collateral][user];

<<<<<<< HEAD
        posted[collateral][user] = posted[collateral][user].sub(
            tokenAmount,
            "Controller: Not enough collateral"
        );
        // totalChaiPosted = totalChaiPosted.sub(tokenAmount);

        uint256 totalGrabbed;
        for (uint256 i = 0; i < seriesIterator.length; i += 1) {
            uint256 maturity = seriesIterator[i];
            uint256 thisGrab = Math.min(debtDai(collateral, maturity, user), daiAmount.sub(totalGrabbed));
            totalGrabbed = totalGrabbed.add(thisGrab); // SafeMath shouldn't be needed
            debtYDai[collateral][maturity][user] =
                debtYDai[collateral][maturity][user].sub(inYDai(collateral, maturity, thisGrab)); // SafeMath shouldn't be needed
            totalDebtYDai[collateral][maturity] =
                totalDebtYDai[collateral][maturity].sub(inYDai(collateral, maturity, thisGrab)); // SafeMath shouldn't be needed
            if (totalGrabbed == daiAmount) break;
=======
        uint256 userDebt;
        for (uint256 i = 0; i < seriesIterator.length; i += 1) {
            uint256 maturity = seriesIterator[i];
            userDebt = userDebt.add(debtDai(collateral, maturity, user)); // SafeMath shouldn't be needed
            systemDebtYDai[collateral][maturity] =
                systemDebtYDai[collateral][maturity].sub(debtYDai[collateral][maturity][user]); // SafeMath shouldn't be needed
            delete debtYDai[collateral][maturity][user];
>>>>>>> f3043eca
        } // We don't expect hundreds of maturities per controller

        return (userCollateral, userDebt);
    }
}<|MERGE_RESOLUTION|>--- conflicted
+++ resolved
@@ -327,35 +327,16 @@
         returns (uint256, uint256)
     {
         uint256 userCollateral = posted[collateral][user];
-        systemPosted[collateral] = systemPosted[collateral].sub(userCollateral);
         delete posted[collateral][user];
-
-<<<<<<< HEAD
-        posted[collateral][user] = posted[collateral][user].sub(
-            tokenAmount,
-            "Controller: Not enough collateral"
-        );
-        // totalChaiPosted = totalChaiPosted.sub(tokenAmount);
-
-        uint256 totalGrabbed;
-        for (uint256 i = 0; i < seriesIterator.length; i += 1) {
-            uint256 maturity = seriesIterator[i];
-            uint256 thisGrab = Math.min(debtDai(collateral, maturity, user), daiAmount.sub(totalGrabbed));
-            totalGrabbed = totalGrabbed.add(thisGrab); // SafeMath shouldn't be needed
-            debtYDai[collateral][maturity][user] =
-                debtYDai[collateral][maturity][user].sub(inYDai(collateral, maturity, thisGrab)); // SafeMath shouldn't be needed
-            totalDebtYDai[collateral][maturity] =
-                totalDebtYDai[collateral][maturity].sub(inYDai(collateral, maturity, thisGrab)); // SafeMath shouldn't be needed
-            if (totalGrabbed == daiAmount) break;
-=======
+        if (collateral == CHAI) totalChaiPosted = totalChaiPosted.sub(userCollateral);
+
         uint256 userDebt;
         for (uint256 i = 0; i < seriesIterator.length; i += 1) {
             uint256 maturity = seriesIterator[i];
             userDebt = userDebt.add(debtDai(collateral, maturity, user)); // SafeMath shouldn't be needed
-            systemDebtYDai[collateral][maturity] =
-                systemDebtYDai[collateral][maturity].sub(debtYDai[collateral][maturity][user]); // SafeMath shouldn't be needed
+            totalDebtYDai[collateral][maturity] =
+                totalDebtYDai[collateral][maturity].sub(debtYDai[collateral][maturity][user]); // SafeMath shouldn't be needed
             delete debtYDai[collateral][maturity][user];
->>>>>>> f3043eca
         } // We don't expect hundreds of maturities per controller
 
         return (userCollateral, userDebt);
