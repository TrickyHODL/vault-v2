--- conflicted
+++ resolved
@@ -42,13 +42,8 @@
 
     function testGetConversion() public {
         oracleMock.set(WAD * 2);
-<<<<<<< HEAD
         (uint256 oracleConversion,) = oracleMock.get(mockBytes32, mockBytes32, WAD);
         assertEq(oracleConversion, WAD * 2, "Get conversion unsuccessful");
-=======
-        (uint256 oracleSpotPrice, ) = oracleMock.get(mockBytes32, mockBytes32, WAD);
-        assertEq(oracleSpotPrice, WAD * 2, "Get spot price unsuccessful");
->>>>>>> 0b0926c3
     }
 
     function testRevertOnUnknownSource() public {
@@ -56,7 +51,6 @@
         chainlinkMultiOracle.get(bytes32(DAI), bytes32(mockBytes6), WAD);
     }
 
-<<<<<<< HEAD
     function testChainlinkMultiOracleConversion() public {
         (uint256 daiEthAmount,) = chainlinkMultiOracle.get(bytes32(DAI), bytes32(ETH), WAD * 2500);
         assertEq(daiEthAmount, WAD, "Get DAI-ETH conversion unsuccessful");
@@ -73,23 +67,5 @@
         assertEq(daiUsdcAmount, oneUSDC * 2500, "Get DAI-USDC conversion unsuccessful");
         (uint256 usdcDaiAmount,) = chainlinkMultiOracle.get(bytes32(USDC), bytes32(DAI), oneUSDC * 2500);
         assertEq(usdcDaiAmount, WAD * 2500, "Get USDC-DAI conversion unsuccessful");
-=======
-    function testChainlinkMultiOracleSpotPrice() public {
-        (uint256 daiEthSpotPrice, ) = chainlinkMultiOracle.get(bytes32(DAI), bytes32(ETH), WAD * 2500);
-        assertEq(daiEthSpotPrice, WAD, "Get DAI-ETH spot price unsuccessful");
-        (uint256 usdcEthSpotPrice, ) = chainlinkMultiOracle.get(bytes32(USDC), bytes32(ETH), oneUSDC * 2500);
-        assertEq(usdcEthSpotPrice, WAD, "Get USDC-ETH spot price unsuccessful");
-        (uint256 ethDaiSpotPrice, ) = chainlinkMultiOracle.get(bytes32(ETH), bytes32(DAI), WAD);
-        assertEq(ethDaiSpotPrice, WAD * 2500, "Get ETH-DAI spot price unsuccessful");
-        (uint256 ethUsdcSpotPrice, ) = chainlinkMultiOracle.get(bytes32(ETH), bytes32(USDC), WAD);
-        assertEq(ethUsdcSpotPrice, oneUSDC * 2500, "Get ETH-USDC spot price unsuccessful");
-    }
-
-    function testChainlinkMultiOracleSpotPriceThroughEth() public {
-        (uint256 daiUsdcSpotPrice, ) = chainlinkMultiOracle.get(bytes32(DAI), bytes32(USDC), WAD * 2500);
-        assertEq(daiUsdcSpotPrice, oneUSDC * 2500, "Get DAI-USDC spot price unsuccessful");
-        (uint256 usdcDaiSpotPrice, ) = chainlinkMultiOracle.get(bytes32(USDC), bytes32(DAI), oneUSDC * 2500);
-        assertEq(usdcDaiSpotPrice, WAD * 2500, "Get USDC-DAI spot price unsuccessful");
->>>>>>> 0b0926c3
     }
 }