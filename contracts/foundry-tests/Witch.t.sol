--- conflicted
+++ resolved
@@ -44,7 +44,6 @@
         cauldron = ICauldron(Mocks.mock("Cauldron"));
         ladle = ILadle(Mocks.mock("Ladle"));
 
-<<<<<<< HEAD
         vm.startPrank(ada);
         witch = new Witch(cauldron, ladle);
         witch.grantRole(Witch.point.selector, ada);
@@ -52,9 +51,6 @@
 
         vm.label(ada, "ada");
         vm.label(bob, "bob");
-=======
-        witch = new Witch(cauldron, ladle);
->>>>>>> d3b339a8
     }
 
     /* function _vaultIsCollateralised(bytes12 vaultId) internal {
@@ -73,7 +69,6 @@
         cauldron.vaults.mock(vaultId, vault);
         cauldron.balances.mock(vaultId, vaultBalances);
         cauldron.give.mock(vaultId, address(witch), vault);
-<<<<<<< HEAD
     } */
 }
 
@@ -103,8 +98,6 @@
         witch.point("ladle", cool);
 
         assertEq(address(witch.ladle()), cool);
-=======
->>>>>>> d3b339a8
     }
 }
 
