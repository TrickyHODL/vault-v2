// SPDX-License-Identifier: GPL-3.0-or-later
pragma solidity ^0.8.0;
import "@yield-protocol/vault-interfaces/IFYToken.sol";
import "@yield-protocol/vault-interfaces/IJoin.sol";
import "@yield-protocol/vault-interfaces/ICauldron.sol";
import "@yield-protocol/vault-interfaces/IOracle.sol";
import "@yield-protocol/vault-interfaces/DataTypes.sol";
import "@yield-protocol/yieldspace-interfaces/IPool.sol";
import "@yield-protocol/utils-v2/contracts/token/IERC20.sol";
import "@yield-protocol/utils-v2/contracts/token/IERC2612.sol";
import "dss-interfaces/src/dss/DaiAbstract.sol";
import "@yield-protocol/utils-v2/contracts/access/AccessControl.sol";
import "@yield-protocol/utils-v2/contracts/token/TransferHelper.sol";
import "@yield-protocol/utils-v2/contracts/interfaces/IWETH9.sol";
import "./math/WMul.sol";
import "./math/CastU256U128.sol";
import "./math/CastU128I128.sol";


/// @dev Ladle orchestrates contract calls throughout the Yield Protocol v2 into useful and efficient user oriented features.
contract Ladle is AccessControl() {
    using WMul for uint256;
    using CastU256U128 for uint256;
    using CastU128I128 for uint128;
    using TransferHelper for IERC20;
    using TransferHelper for address payable;

    enum Operation {
        BUILD,               // 0
        TWEAK,               // 1
        GIVE,                // 2
        DESTROY,             // 3
        STIR_TO,             // 4
        STIR_FROM,           // 5
        POUR,                // 6
        SERVE,               // 7
        ROLL,                // 8
        CLOSE,               // 9
        REPAY,               // 10
        REPAY_VAULT,         // 11
        FORWARD_PERMIT,      // 12
        FORWARD_DAI_PERMIT,  // 13
        JOIN_ETHER,          // 14
        EXIT_ETHER,          // 15
        TRANSFER_TO_POOL,    // 16
        ROUTE,               // 17
        TRANSFER_TO_FYTOKEN, // 18
        REDEEM               // 19
    }

    ICauldron public immutable cauldron;
<<<<<<< HEAD
    address public poolRouter;
    uint256 public borrowingFee;
=======
>>>>>>> b97013c7

    mapping (bytes6 => IJoin)                   public joins;            // Join contracts available to manage assets. The same Join can serve multiple assets (ETH-A, ETH-B, etc...)
    mapping (bytes6 => IPool)                   public pools;            // Pool contracts available to manage series. 12 bytes still free.

    event JoinAdded(bytes6 indexed assetId, address indexed join);
    event PoolAdded(bytes6 indexed seriesId, address indexed pool);
<<<<<<< HEAD
    event PoolRouterSet(address indexed poolRouter);
    event FeeSet(uint256 fee);
=======
>>>>>>> b97013c7

    constructor (ICauldron cauldron_) {
        cauldron = cauldron_;
    }

    // ---- Data sourcing ----
    /// @dev Obtains a vault by vaultId from the Cauldron, and verifies that msg.sender is the owner
    function getOwnedVault(bytes12 vaultId)
        internal view returns(DataTypes.Vault memory vault)
    {
        vault = cauldron.vaults(vaultId);
        require (vault.owner == msg.sender, "Only vault owner");
    }

    /// @dev Obtains a series by seriesId from the Cauldron, and verifies that it exists
    function getSeries(bytes6 seriesId)
        internal view returns(DataTypes.Series memory series)
    {
        series = cauldron.series(seriesId);
        require (series.fyToken != IFYToken(address(0)), "Series not found");
    }

    /// @dev Obtains a join by assetId, and verifies that it exists
    function getJoin(bytes6 assetId)
        internal view returns(IJoin join)
    {
        join = joins[assetId];
        require (join != IJoin(address(0)), "Join not found");
    }

    /// @dev Obtains a pool by seriesId, and verifies that it exists
    function getPool(bytes6 seriesId)
        internal view returns(IPool pool)
    {
        pool = pools[seriesId];
        require (pool != IPool(address(0)), "Pool not found");
    }

    // ---- Administration ----

    /// @dev Add a new Join for an Asset, or replace an existing one for a new one.
    /// There can be only one Join per Asset. Until a Join is added, no tokens of that Asset can be posted or withdrawn.
    function addJoin(bytes6 assetId, IJoin join)
        external
        auth
    {
        address asset = cauldron.assets(assetId);
        require (asset != address(0), "Asset not found");
        require (join.asset() == asset, "Mismatched asset and join");
        joins[assetId] = join;
        emit JoinAdded(assetId, address(join));
    }

    /// @dev Add a new Pool for a Series, or replace an existing one for a new one.
    /// There can be only one Pool per Series. Until a Pool is added, it is not possible to borrow Base.
    function addPool(bytes6 seriesId, IPool pool)
        external
        auth
    {
        IFYToken fyToken = getSeries(seriesId).fyToken;
        require (fyToken == pool.fyToken(), "Mismatched pool fyToken and series");
        require (fyToken.asset() == address(pool.baseToken()), "Mismatched pool base and series");
        pools[seriesId] = pool;
        emit PoolAdded(seriesId, address(pool));
    }

<<<<<<< HEAD
    /// @dev Set the Pool Router for this Ladle
    function setPoolRouter(address poolRouter_)
        external
        auth
    {
        poolRouter = poolRouter_;
        emit PoolRouterSet(poolRouter_);
    }

    /// @dev Set the fee parameter
    function setFee(uint256 fee)
        public
        auth    
    {
        borrowingFee = fee;
        emit FeeSet(fee);
    }

=======
>>>>>>> b97013c7
    // ---- Batching ----


    /// @dev Submit a series of calls for execution.
    /// Unlike `multicall`, this function calls private functions, saving a CALL per function.
    /// It also caches the vault, which is useful in `build` + `pour` and `build` + `serve` combinations.
    function batch(
        Operation[] calldata operations,
        bytes[] calldata data
    ) external payable {
        require(operations.length == data.length, "Mismatched operation data");
        bytes12 cachedId;
        DataTypes.Vault memory vault;

        // Execute all operations in the batch. Conditionals ordered by expected frequency.
        for (uint256 i = 0; i < operations.length; i += 1) {

            Operation operation = operations[i];

            if (operation == Operation.BUILD) {
                (bytes12 vaultId, bytes6 seriesId, bytes6 ilkId) = abi.decode(data[i], (bytes12, bytes6, bytes6));
                (cachedId, vault) = (vaultId, _build(vaultId, seriesId, ilkId));   // Cache the vault that was just built
            
            } else if (operation == Operation.FORWARD_PERMIT) {
                (bytes6 id, bool asset, address spender, uint256 amount, uint256 deadline, uint8 v, bytes32 r, bytes32 s) =
                    abi.decode(data[i], (bytes6, bool, address, uint256, uint256, uint8, bytes32, bytes32));
                _forwardPermit(id, asset, spender, amount, deadline, v, r, s);
            
            } else if (operation == Operation.JOIN_ETHER) {
                (bytes6 etherId) = abi.decode(data[i], (bytes6));
                _joinEther(etherId);
            
            } else if (operation == Operation.POUR) {
                (bytes12 vaultId, address to, int128 ink, int128 art) = abi.decode(data[i], (bytes12, address, int128, int128));
                if (cachedId != vaultId) (cachedId, vault) = (vaultId, getOwnedVault(vaultId));
                _pour(vaultId, vault, to, ink, art);
            
            } else if (operation == Operation.SERVE) {
                (bytes12 vaultId, address to, uint128 ink, uint128 base, uint128 max) = abi.decode(data[i], (bytes12, address, uint128, uint128, uint128));
                if (cachedId != vaultId) (cachedId, vault) = (vaultId, getOwnedVault(vaultId));
                _serve(vaultId, vault, to, ink, base, max);

            } else if (operation == Operation.ROLL) {
                (bytes12 vaultId, bytes6 newSeriesId, uint128 max) = abi.decode(data[i], (bytes12, bytes6, uint128));
                if (cachedId != vaultId) (cachedId, vault) = (vaultId, getOwnedVault(vaultId));
                (vault,) = _roll(vaultId, vault, newSeriesId, max);
            
            } else if (operation == Operation.FORWARD_DAI_PERMIT) {
                (bytes6 id, bool asset, address spender, uint256 nonce, uint256 deadline, bool allowed, uint8 v, bytes32 r, bytes32 s) =
                    abi.decode(data[i], (bytes6, bool, address, uint256, uint256, bool, uint8, bytes32, bytes32));
                _forwardDaiPermit(id, asset, spender, nonce, deadline, allowed, v, r, s);
            
            } else if (operation == Operation.TRANSFER_TO_POOL) {
                (bytes6 seriesId, bool base, uint128 wad) =
                    abi.decode(data[i], (bytes6, bool, uint128));
                IPool pool = getPool(seriesId);
                _transferToPool(pool, base, wad);
            
            } else if (operation == Operation.ROUTE) {
                (bytes6 seriesId, bytes memory poolCall) =
                    abi.decode(data[i], (bytes6, bytes));
                IPool pool = getPool(seriesId);
                _route(pool, poolCall);
            
            } else if (operation == Operation.EXIT_ETHER) {
                (bytes6 etherId, address to) = abi.decode(data[i], (bytes6, address));
                _exitEther(etherId, payable(to));
            
            } else if (operation == Operation.CLOSE) {
                (bytes12 vaultId, address to, int128 ink, int128 art) = abi.decode(data[i], (bytes12, address, int128, int128));
                if (cachedId != vaultId) (cachedId, vault) = (vaultId, getOwnedVault(vaultId));
                _close(vaultId, vault, to, ink, art);
            
            } else if (operation == Operation.REPAY) {
                (bytes12 vaultId, address to, int128 ink, uint128 min) = abi.decode(data[i], (bytes12, address, int128, uint128));
                if (cachedId != vaultId) (cachedId, vault) = (vaultId, getOwnedVault(vaultId));
                _repay(vaultId, vault, to, ink, min);
            
            } else if (operation == Operation.REPAY_VAULT) {
                (bytes12 vaultId, address to, int128 ink, uint128 max) = abi.decode(data[i], (bytes12, address, int128, uint128));
                if (cachedId != vaultId) (cachedId, vault) = (vaultId, getOwnedVault(vaultId));
                _repayVault(vaultId, vault, to, ink, max);
            
            } else if (operation == Operation.TRANSFER_TO_FYTOKEN) {
                (bytes6 seriesId, uint256 amount) = abi.decode(data[i], (bytes6, uint256));
                IFYToken fyToken = getSeries(seriesId).fyToken;
                _transferToFYToken(fyToken, amount);
            
            } else if (operation == Operation.REDEEM) {
                (bytes6 seriesId, address to, uint256 amount) = abi.decode(data[i], (bytes6, address, uint256));
                IFYToken fyToken = getSeries(seriesId).fyToken;
                _redeem(fyToken, to, amount);
            
            } else if (operation == Operation.STIR_FROM) {
                (bytes12 vaultId, bytes12 to, uint128 ink, uint128 art) = abi.decode(data[i], (bytes12, bytes12, uint128, uint128));
                if (cachedId != vaultId) (cachedId, vault) = (vaultId, getOwnedVault(vaultId));
                _stirFrom(vaultId, to, ink, art);
            
            } else if (operation == Operation.STIR_TO) {
                (bytes12 from, bytes12 vaultId, uint128 ink, uint128 art) = abi.decode(data[i], (bytes12, bytes12, uint128, uint128));
                if (cachedId != vaultId) (cachedId, vault) = (vaultId, getOwnedVault(vaultId));
                _stirTo(from, vaultId, ink, art);
            
            } else if (operation == Operation.TWEAK) {
                (bytes12 vaultId, bytes6 seriesId, bytes6 ilkId) = abi.decode(data[i], (bytes12, bytes6, bytes6));
                if (cachedId != vaultId) (cachedId, vault) = (vaultId, getOwnedVault(vaultId));
                vault = _tweak(vaultId, seriesId, ilkId);

            } else if (operation == Operation.GIVE) {
                (bytes12 vaultId, address to) = abi.decode(data[i], (bytes12, address));
                if (cachedId != vaultId) (cachedId, vault) = (vaultId, getOwnedVault(vaultId));
                vault = _give(vaultId, to);
                delete vault;   // Clear the cache, since the vault doesn't necessarily belong to msg.sender anymore
                cachedId = bytes12(0);

            } else if (operation == Operation.DESTROY) {
                (bytes12 vaultId) = abi.decode(data[i], (bytes12));
                if (cachedId != vaultId) (cachedId, vault) = (vaultId, getOwnedVault(vaultId));
                _destroy(vaultId);
                delete vault;   // Clear the cache
                cachedId = bytes12(0);
            
            }
        }
    }

    // ---- Vault management ----

    /// @dev Create a new vault, linked to a series (and therefore underlying) and a collateral
    function _build(bytes12 vaultId, bytes6 seriesId, bytes6 ilkId)
        private
        returns(DataTypes.Vault memory vault)
    {
        return cauldron.build(msg.sender, vaultId, seriesId, ilkId);
    }

    /// @dev Change a vault series or collateral.
    function _tweak(bytes12 vaultId, bytes6 seriesId, bytes6 ilkId)
        private
        returns(DataTypes.Vault memory vault)
    {
        // tweak checks that the series and the collateral both exist and that the collateral is approved for the series
        return cauldron.tweak(vaultId, seriesId, ilkId);
    }

    /// @dev Give a vault to another user.
    function _give(bytes12 vaultId, address receiver)
        private
        returns(DataTypes.Vault memory vault)
    {
        return cauldron.give(vaultId, receiver);
    }

    /// @dev Destroy an empty vault. Used to recover gas costs.
    function _destroy(bytes12 vaultId)
        private
    {
        cauldron.destroy(vaultId);
    }

    // ---- Asset and debt management ----

    /// @dev Change series and debt of a vault.
    function _roll(bytes12 vaultId, DataTypes.Vault memory vault, bytes6 newSeriesId, uint128 max)
        private
        returns (DataTypes.Vault memory, DataTypes.Balances memory)
    {
        DataTypes.Balances memory balances = cauldron.balances(vaultId);
        
        // Calculate debt in fyToken terms
        DataTypes.Series memory series = getSeries(vault.seriesId);
        uint128 amt = _debtInBase(vault.seriesId, series, balances.art);

        DataTypes.Series memory newSeries = getSeries(newSeriesId);
        IPool pool = getPool(newSeriesId);
        IFYToken fyToken = IFYToken(newSeries.fyToken);
        IJoin baseJoin = getJoin(series.baseId);

        // Mint fyToken to the pool, as a kind of flash loan
        fyToken.mint(address(pool), amt * 2);

        // Buy the base required to pay off the debt in series 1, and find out the debt in series 2
        uint128 newDebt = pool.buyBaseToken(address(baseJoin), amt, max);
        baseJoin.join(address(baseJoin), amt);                  // Repay the old series debt

        pool.retrieveFYToken(address(fyToken));                 // Get the surplus fyToken
        fyToken.burn(address(fyToken), (amt * 2) - newDebt);    // Burn the surplus

<<<<<<< HEAD
        uint128 fee = ((series.maturity - block.timestamp) * uint256(newDebt).wmul(borrowingFee)).u128();

        cauldron.roll(vaultId, newSeriesId, newDebt + fee);           // Change the series and debt for the vault
        
        return newDebt;
=======
        return cauldron.roll(vaultId, newSeriesId, newDebt);    // Change the series and debt for the vault
>>>>>>> b97013c7
    }

    /// @dev Move collateral and debt to the owner's vault.
    function _stirTo(bytes12 from, bytes12 to, uint128 ink, uint128 art)
        private
        returns (DataTypes.Balances memory, DataTypes.Balances memory)
    {
        if (ink > 0) require (cauldron.vaults(from).owner == msg.sender, "Only origin vault owner");
        return cauldron.stir(from, to, ink, art);
    }

    /// @dev Move collateral and debt from the owner's vault.
    function _stirFrom(bytes12 from, bytes12 to, uint128 ink, uint128 art)
        private
        returns (DataTypes.Balances memory, DataTypes.Balances memory)
    {
        if (art > 0) require (cauldron.vaults(to).owner == msg.sender, "Only destination vault owner");
        return cauldron.stir(from, to, ink, art);
    }

    /// @dev Add collateral and borrow from vault, pull assets from and push borrowed asset to user
    /// Or, repay to vault and remove collateral, pull borrowed asset from and push assets to user
    function _pour(bytes12 vaultId, DataTypes.Vault memory vault, address to, int128 ink, int128 art)
        private
        returns (DataTypes.Balances memory balances)
    {
        DataTypes.Series memory series;
        if (art != 0) series = getSeries(vault.seriesId);

        int128 fee;
        if (art > 0) fee = ((series.maturity - block.timestamp) * uint256(int256(art)).wmul(borrowingFee)).u128().i128();

        // Update accounting
        balances = cauldron.pour(vaultId, ink, art + fee);

        // Manage collateral
        if (ink != 0) {
            IJoin ilkJoin = getJoin(vault.ilkId);
            if (ink > 0) ilkJoin.join(vault.owner, uint128(ink));
            if (ink < 0) ilkJoin.exit(to, uint128(-ink));
        }

        // Manage debt tokens
        if (art != 0) {
            if (art > 0) series.fyToken.mint(to, uint128(art));
            else series.fyToken.burn(msg.sender, uint128(-art));
        }
    }

    /// @dev Add collateral and borrow from vault, so that a precise amount of base is obtained by the user.
    /// The base is obtained by borrowing fyToken and buying base with it in a pool.
    function _serve(bytes12 vaultId, DataTypes.Vault memory vault, address to, uint128 ink, uint128 base, uint128 max)
        private
        returns (DataTypes.Balances memory balances, uint128 art)
    {
        IPool pool = getPool(vault.seriesId);
        
        art = pool.buyBaseTokenPreview(base);
        balances = _pour(vaultId, vault, address(pool), ink.i128(), art.i128());
        pool.buyBaseToken(to, base, max);
    }

    /// @dev Repay vault debt using underlying token at a 1:1 exchange rate, without trading in a pool.
    /// It can add or remove collateral at the same time.
    /// The debt to repay is denominated in fyToken, even if the tokens pulled from the user are underlying.
    /// The debt to repay must be entered as a negative number, as with `pour`.
    /// Debt cannot be acquired with this function.
    function _close(bytes12 vaultId, DataTypes.Vault memory vault, address to, int128 ink, int128 art)
        private
        returns (DataTypes.Balances memory balances)
    {
        require (art < 0, "Only repay debt");                                          // When repaying debt in `frob`, art is a negative value. Here is the same for consistency.

        // Calculate debt in fyToken terms
        DataTypes.Series memory series = getSeries(vault.seriesId);
        uint128 amt = _debtInBase(vault.seriesId, series, uint128(-art));

        // Update accounting
        balances = cauldron.pour(vaultId, ink, art);

        // Manage collateral
        if (ink != 0) {
            IJoin ilkJoin = getJoin(vault.ilkId);
            if (ink > 0) ilkJoin.join(vault.owner, uint128(ink));
            if (ink < 0) ilkJoin.exit(to, uint128(-ink));
        }

        // Manage underlying
        IJoin baseJoin = getJoin(series.baseId);
        baseJoin.join(msg.sender, amt);
    }

    /// @dev Calculate a debt amount for a series in base terms
    function _debtInBase(bytes6 seriesId, DataTypes.Series memory series, uint128 art)
        private
        returns (uint128 amt)
    {
        if (uint32(block.timestamp) >= series.maturity) {
            amt = uint256(art).wmul(cauldron.accrual(seriesId)).u128();
        } else {
            amt = art;
        }
    }

    /// @dev Repay debt by selling base in a pool and using the resulting fyToken
    /// The base tokens need to be already in the pool, unaccounted for.
    function _repay(bytes12 vaultId, DataTypes.Vault memory vault, address to, int128 ink, uint128 min)
        private
        returns (DataTypes.Balances memory balances, uint128 art)
    {
        DataTypes.Series memory series = getSeries(vault.seriesId);
        IPool pool = getPool(vault.seriesId);

        art = pool.sellBaseToken(address(series.fyToken), min);
        balances = _pour(vaultId, vault, to, ink, -(art.i128()));
    }

    /// @dev Repay all debt in a vault by buying fyToken from a pool with base.
    /// The base tokens need to be already in the pool, unaccounted for. The surplus base will be returned to msg.sender.
    function _repayVault(bytes12 vaultId, DataTypes.Vault memory vault, address to, int128 ink, uint128 max)
        private
        returns (DataTypes.Balances memory balances, uint128 base)
    {
        DataTypes.Series memory series = getSeries(vault.seriesId);
        IPool pool = getPool(vault.seriesId);

        balances = cauldron.balances(vaultId);
        base = pool.buyFYToken(address(series.fyToken), balances.art, max);
        balances = _pour(vaultId, vault, to, ink, -(balances.art.i128()));
        pool.retrieveBaseToken(msg.sender);
    }

    // ---- Liquidations ----

    /// @dev Allow liquidation contracts to move assets to wind down vaults
    function settle(bytes12 vaultId, address user, uint128 ink, uint128 art)
        external
        auth
    {
        DataTypes.Vault memory vault = getOwnedVault(vaultId);
        DataTypes.Series memory series = getSeries(vault.seriesId);

        cauldron.slurp(vaultId, ink, art);                                                  // Remove debt and collateral from the vault

        if (ink != 0) {                                                                     // Give collateral to the user
            IJoin ilkJoin = getJoin(vault.ilkId);
            ilkJoin.exit(user, ink);
        }
        if (art != 0) {                                                                     // Take underlying from user
            IJoin baseJoin = getJoin(series.baseId);
            baseJoin.join(user, art);
        }
    }

    // ---- Permit management ----

    /// @dev From an id, which can be an assetId or a seriesId, find the resulting asset or fyToken
    function findToken(bytes6 id, bool asset)
        private view returns (address token)
    {
        token = asset ? cauldron.assets(id) : address(getSeries(id).fyToken);
        require (token != address(0), "Token not found");
    }

    /// @dev Execute an ERC2612 permit for the selected asset or fyToken
    function _forwardPermit(bytes6 id, bool asset, address spender, uint256 amount, uint256 deadline, uint8 v, bytes32 r, bytes32 s)
        private
    {
        IERC2612 token = IERC2612(findToken(id, asset));
        token.permit(msg.sender, spender, amount, deadline, v, r, s);
    }

    /// @dev Execute a Dai-style permit for the selected asset or fyToken
    function _forwardDaiPermit(bytes6 id, bool asset, address spender, uint256 nonce, uint256 deadline, bool allowed, uint8 v, bytes32 r, bytes32 s)
        private
    {
        DaiAbstract token = DaiAbstract(findToken(id, asset));
        token.permit(msg.sender, spender, nonce, deadline, allowed, v, r, s);
    }

    // ---- Ether management ----

    /// @dev The WETH9 contract will send ether to BorrowProxy on `weth.withdraw` using this function.
    receive() external payable { }

    /// @dev Accept Ether, wrap it and forward it to the WethJoin
    /// This function should be called first in a multicall, and the Join should keep track of stored reserves
    /// Passing the id for a join that doesn't link to a contract implemnting IWETH9 will fail
    function _joinEther(bytes6 etherId)
        private
        returns (uint256 ethTransferred)
    {
        ethTransferred = address(this).balance;

        IJoin wethJoin = getJoin(etherId);
        address weth = wethJoin.asset();                    // TODO: Consider setting weth contract via governance

        IWETH9(weth).deposit{ value: ethTransferred }();   // TODO: Test gas savings using WETH10 `depositTo`
        IERC20(weth).safeTransfer(address(wethJoin), ethTransferred);
    }

    /// @dev Unwrap Wrapped Ether held by this Ladle, and send the Ether
    /// This function should be called last in a multicall, and the Ladle should have no reason to keep an WETH balance
    function _exitEther(bytes6 etherId, address payable to)
        private
        returns (uint256 ethTransferred)
    {
        IJoin wethJoin = getJoin(etherId);
        address weth = wethJoin.asset();            // TODO: Consider setting weth contract via governance
        ethTransferred = IERC20(weth).balanceOf(address(this));
        IWETH9(weth).withdraw(ethTransferred);   // TODO: Test gas savings using WETH10 `withdrawTo`
        to.safeTransferETH(ethTransferred); /// TODO: Consider reentrancy
    }

    // ---- Pool router ----

    /// @dev Allow users to trigger a token transfer to a pool through the ladle, to be used with batch
    function _transferToPool(IPool pool, bool base, uint128 wad)
        private
    {
        IERC20 token = base ? pool.baseToken() : pool.fyToken();
        token.safeTransferFrom(msg.sender, address(pool), wad);
    }

    /// @dev Allow users to route calls to a pool, to be used with batch
    function _route(IPool pool, bytes memory data)
        private
        returns (bool success, bytes memory result)
    {
        (success, result) = address(pool).call(data);
        if (!success) revert(RevertMsgExtractor.getRevertMsg(result));
    }

    // ---- FYToken router ----

    /// @dev Allow users to trigger a token transfer to a pool through the ladle, to be used with batch
    function _transferToFYToken(IFYToken fyToken, uint256 wad)
        private
    {
        IERC20(fyToken).safeTransferFrom(msg.sender, address(fyToken), wad);
    }

    /// @dev Allow users to redeem fyToken, to be used with batch
    function _redeem(IFYToken fyToken, address to, uint256 wad)
        private
        returns (uint256)
    {
        return fyToken.redeem(to, wad);
    }
}<|MERGE_RESOLUTION|>--- conflicted
+++ resolved
@@ -49,22 +49,14 @@
     }
 
     ICauldron public immutable cauldron;
-<<<<<<< HEAD
-    address public poolRouter;
     uint256 public borrowingFee;
-=======
->>>>>>> b97013c7
 
     mapping (bytes6 => IJoin)                   public joins;            // Join contracts available to manage assets. The same Join can serve multiple assets (ETH-A, ETH-B, etc...)
     mapping (bytes6 => IPool)                   public pools;            // Pool contracts available to manage series. 12 bytes still free.
 
     event JoinAdded(bytes6 indexed assetId, address indexed join);
     event PoolAdded(bytes6 indexed seriesId, address indexed pool);
-<<<<<<< HEAD
-    event PoolRouterSet(address indexed poolRouter);
     event FeeSet(uint256 fee);
-=======
->>>>>>> b97013c7
 
     constructor (ICauldron cauldron_) {
         cauldron = cauldron_;
@@ -131,16 +123,6 @@
         emit PoolAdded(seriesId, address(pool));
     }
 
-<<<<<<< HEAD
-    /// @dev Set the Pool Router for this Ladle
-    function setPoolRouter(address poolRouter_)
-        external
-        auth
-    {
-        poolRouter = poolRouter_;
-        emit PoolRouterSet(poolRouter_);
-    }
-
     /// @dev Set the fee parameter
     function setFee(uint256 fee)
         public
@@ -150,8 +132,6 @@
         emit FeeSet(fee);
     }
 
-=======
->>>>>>> b97013c7
     // ---- Batching ----
 
 
@@ -340,15 +320,9 @@
         pool.retrieveFYToken(address(fyToken));                 // Get the surplus fyToken
         fyToken.burn(address(fyToken), (amt * 2) - newDebt);    // Burn the surplus
 
-<<<<<<< HEAD
         uint128 fee = ((series.maturity - block.timestamp) * uint256(newDebt).wmul(borrowingFee)).u128();
 
-        cauldron.roll(vaultId, newSeriesId, newDebt + fee);           // Change the series and debt for the vault
-        
-        return newDebt;
-=======
-        return cauldron.roll(vaultId, newSeriesId, newDebt);    // Change the series and debt for the vault
->>>>>>> b97013c7
+        return cauldron.roll(vaultId, newSeriesId, newDebt + fee);           // Change the series and debt for the vault
     }
 
     /// @dev Move collateral and debt to the owner's vault.
