--- conflicted
+++ resolved
@@ -12,7 +12,6 @@
 // import "@nomiclabs/buidler/console.sol";
 
 
-<<<<<<< HEAD
 /**
  * @dev The Liquidations contract allows to liquidate undercollateralized vaults in a reverse Dutch auction.
  * Undercollateralized vaults can be liquidated by calling `liquidate`.
@@ -21,9 +20,6 @@
  * Dai taken in payment will be handed over to Treasury, and collateral assets bought will be taken from Treasury as well.
  * If a vault becomes colalteralized, the liquidation can be stopped with `cancel`.
  */
-=======
-/// @dev The Liquidations contract for a Controller allows to liquidate undercollateralized positions in a reverse Dutch auction.
->>>>>>> 04472dbb
 contract Liquidations is ILiquidations, Orchestrated(), DecimalMath {
     using SafeMath for uint256;
 
