// SPDX-License-Identifier: BUSL-1.1

pragma solidity 0.8.6;

import "@yield-protocol/utils-v2/contracts/token/ERC20.sol";
import "@yield-protocol/vault-interfaces/DataTypes.sol";
import "@yield-protocol/utils-v2/contracts/token/TransferHelper.sol";
import "@yield-protocol/utils-v2/contracts/access/AccessControl.sol";

struct Balances {
    uint128 art; // Debt amount
    uint128 ink; // Collateral amount
}

struct Vault {
    address owner;
    bytes6 seriesId; // Each vault is related to only one series, which also determines the underlying.
    bytes6 ilkId; // Asset accepted as collateral
}

interface ICauldron {
    /// @dev Each vault records debt and collateral balances_.
    function balances(bytes12 vault) external view returns (Balances memory);

    /// @dev A user can own one or more Vaults, with each vault being able to borrow from a single series.
    function vaults(bytes12 vault) external view returns (Vault memory);

    /// @dev Assets available in Cauldron.
    function assets(bytes6 assetsId) external view returns (address);
}

interface IRewardStaking {
    function stakeFor(address, uint256) external;

    function stake(uint256) external;

    function withdraw(uint256 amount, bool claim) external;

    function withdrawAndUnwrap(uint256 amount, bool claim) external;

    function earned(address account) external view returns (uint256);

    function getReward() external;

    function getReward(address _account, bool _claimExtras) external;

    function extraRewardsLength() external view returns (uint256);

    function extraRewards(uint256 _pid) external view returns (address);

    function rewardToken() external view returns (address);

    function balanceOf(address _account) external view returns (uint256);
}

contract ConvexYieldWrapperMock is ERC20, AccessControl {
    using TransferHelper for IERC20;

    struct RewardType {
        address reward_token;
        address reward_pool;
        uint256 reward_integral;
        uint256 reward_remaining;
        mapping(address => uint256) reward_integral_for;
        mapping(address => uint256) claimable_reward;
    }

    mapping(address => bytes12[]) public vaults;
    ICauldron cauldron;

    uint256 public cvx_reward_integral;
    uint256 public cvx_reward_remaining;
    mapping(address => uint256) public cvx_reward_integral_for;
    mapping(address => uint256) public cvx_claimable_reward;

    //constants/immutables
    // address public constant convexBooster = address(0xF403C135812408BFbE8713b5A23a04b3D48AAE31);
    address public crv;
    address public cvx;
    address public convexToken;
    address public convexPool;
    uint256 public convexPoolId;
    address public collateralVault;

    //rewards
    RewardType[] public rewards;

    event Deposited(address indexed _user, address indexed _account, uint256 _amount, bool _wrapped);
    event Withdrawn(address indexed _user, uint256 _amount, bool _unwrapped);
    event OwnershipTransferred(address indexed previousOwner, address indexed newOwner);
    /// @notice Event called when a vault is added for a user
    /// @param account The account for which vault is added
    /// @param vaultId The vaultId to be added
    event VaultAdded(address indexed account, bytes12 indexed vaultId);

    /// @notice Event called when a vault is removed for a user
    /// @param account The account for which vault is removed
    /// @param vaultId The vaultId to be removed
    event VaultRemoved(address indexed account, bytes12 indexed vaultId);

    /// @notice Event called when tokens are rescued from the contract
    /// @param token Address of the token being rescued
    /// @param amount Amount of the token being rescued
    /// @param destination Address to which the rescued tokens have been sent
    event Recovered(address indexed token, uint256 amount, address indexed destination);

    constructor(
        address convexToken_,
        address convexPool_,
        uint256 poolId_,
        address join_,
        ICauldron cauldron_,
        address crv_,
        address cvx_
    ) ERC20("StakedConvexToken", "stkCvx", 18) {
        convexToken = convexToken_;
        convexPool = convexPool_;
        convexPoolId = poolId_;
        collateralVault = join_; //TODO: Add the join address
        cauldron = cauldron_;
        crv = crv_;
        cvx = cvx_;
        setApprovals();
        addRewards();
    }

    function setCauldron(ICauldron _cauldron) external {
        cauldron = _cauldron;
    }

    // Set the locations of vaults where the user's funds have been deposited & the accounting is kept
<<<<<<< HEAD
    function addVault(bytes12 vault_) external {
        address account = cauldron.vaults(vault_).owner;
        require(account != address(0), "No owner for the vault");
        bytes12[] storage userVault = vaults[account];
        for (uint256 i = 0; i < userVault.length; i++) {
            require(userVault[i] != vault_, "already added");
=======
    function addVault(bytes12 vaultId) external {
        address account = cauldron.vaults(vaultId).owner;
        require(cauldron.assets(cauldron.vaults(vaultId).ilkId) == address(this), "Vault is for different ilk");
        require(account != address(0), "No owner for the vault");
        bytes12[] storage vaults_ = vaults[account];
        uint256 vaultsLength = vaults_.length;

        for (uint256 i = 0; i < vaultsLength; i++) {
            require(vaults_[i] != vaultId, "Vault already added");
>>>>>>> 8f437bea
        }
        vaults_.push(vaultId);
        emit VaultAdded(account, vaultId);
    }

    /// @notice Remove a vault from the user's vault list
    /// @param vaultId The vaulId being removed
    /// @param account The user from whom the vault needs to be removed
    function removeVault(bytes12 vaultId, address account) public {
        address owner = cauldron.vaults(vaultId).owner;
        require(account != owner, "Vault doesn't belong to account");
        bytes12[] storage vaults_ = vaults[account];
        uint256 vaultsLength = vaults_.length;
        for (uint256 i = 0; i < vaultsLength; i++) {
            if (vaults_[i] == vaultId) {
                bool isLast = i == vaultsLength - 1;
                if (!isLast) {
                    vaults_[i] = vaults_[vaultsLength - 1];
                }
                vaults_.pop();
                emit VaultRemoved(account, vaultId);
                return;
            }
        }
        revert("Vault not found");
    }

    function wrap(address from_) external {
        uint256 amount_ = IERC20(convexToken).balanceOf(address(this));
        require(amount_ > 0, "No cvx3CRV to wrap");
        _checkpoint([address(0), from_]);
        _mint(collateralVault, amount_);
        IRewardStaking(convexPool).stake(amount_);
        emit Deposited(msg.sender, collateralVault, amount_, false);
    }

    function unwrap(address to_) external {
        uint256 amount_ = _balanceOf[address(this)];
        require(amount_ > 0, "No wcvx3CRV to unwrap");
        _checkpoint([address(0), to_]);
        _burn(address(this), amount_);
        IRewardStaking(convexPool).withdraw(amount_, false);
        IERC20(convexToken).safeTransfer(to_, amount_);

        emit Withdrawn(to_, amount_, false);
    }

    function getReward(address _account) external {
        //claim directly in checkpoint logic to save a bit of gas
        _checkpointAndClaim([_account, address(0)]);
    }

    function _checkpoint(address[2] memory _accounts) internal {
        //if shutdown, no longer checkpoint in case there are problems
        // if (isShutdown) return;

        uint256 supply = _totalSupply;
        uint256[2] memory depositedBalance;
        depositedBalance[0] = _getDepositedBalance(_accounts[0]);
        depositedBalance[1] = _getDepositedBalance(_accounts[1]);

        IRewardStaking(convexPool).getReward(address(this), true);

        uint256 rewardCount = rewards.length;
        for (uint256 i = 0; i < rewardCount; i++) {
            _calcRewardIntegral(i, _accounts, depositedBalance, supply, false);
        }
        _calcCvxIntegral(_accounts, depositedBalance, supply, false);
    }

    function _checkpointAndClaim(address[2] memory _accounts) internal {
        uint256 supply = _totalSupply;
        uint256[2] memory depositedBalance;
        depositedBalance[0] = _getDepositedBalance(_accounts[0]); //only do first slot

        IRewardStaking(convexPool).getReward(address(this), true);

        uint256 rewardCount = rewards.length;
        for (uint256 i = 0; i < rewardCount; i++) {
            _calcRewardIntegral(i, _accounts, depositedBalance, supply, true);
        }
        _calcCvxIntegral(_accounts, depositedBalance, supply, true);
    }

    /// @notice Get user's balance of collateral deposited in various vaults
    /// @param account_ User's address for which balance is requested
    /// @return User's balance of collateral
    function _getDepositedBalance(address account_) internal view returns (uint256) {
        if (account_ == address(0) || account_ == collateralVault) {
            return 0;
        }

        bytes12[] memory userVault = vaults[account_];

        //add up all balances of all vaults
        uint256 collateral;
        Balances memory balance;
        for (uint256 i = 0; i < userVault.length; i++) {
            if (cauldron.vaults(userVault[i]).owner == account_) {
                balance = cauldron.balances(userVault[i]);
                collateral = collateral + balance.ink;
            }
        }

        //add to balance of this token
        return _balanceOf[account_] + collateral;
    }

    function _calcCvxIntegral(
        address[2] memory _accounts,
        uint256[2] memory _balances,
        uint256 _supply,
        bool _isClaim
    ) internal {
        uint256 bal = IERC20(cvx).balanceOf(address(this));
        uint256 d_cvxreward = bal - cvx_reward_remaining;

        if (_supply > 0 && d_cvxreward > 0) {
            cvx_reward_integral = cvx_reward_integral + (d_cvxreward * 1e20) / (_supply);
        }

        //update user integrals for cvx
        for (uint256 u = 0; u < _accounts.length; u++) {
            //do not give rewards to address 0
            if (_accounts[u] == address(0)) continue;
            if (_accounts[u] == collateralVault) continue;

            uint256 userI = cvx_reward_integral_for[_accounts[u]];
            if (_isClaim || userI < cvx_reward_integral) {
                uint256 receiveable = cvx_claimable_reward[_accounts[u]] +
                    ((_balances[u] * (cvx_reward_integral - userI)) / 1e20);
                if (_isClaim) {
                    if (receiveable > 0) {
                        cvx_claimable_reward[_accounts[u]] = 0;
                        IERC20(cvx).safeTransfer(_accounts[u], receiveable);
                        bal = bal - receiveable;
                    }
                } else {
                    cvx_claimable_reward[_accounts[u]] = receiveable;
                }
                cvx_reward_integral_for[_accounts[u]] = cvx_reward_integral;
            }
        }

        //update reward total
        if (bal != cvx_reward_remaining) {
            cvx_reward_remaining = bal;
        }
    }

    function _calcRewardIntegral(
        uint256 _index,
        address[2] memory _accounts,
        uint256[2] memory _balances,
        uint256 _supply,
        bool _isClaim
    ) internal {
        RewardType storage reward = rewards[_index];

        //get difference in balance and remaining rewards
        //getReward is unguarded so we use reward_remaining to keep track of how much was actually claimed
        uint256 bal = IERC20(reward.reward_token).balanceOf(address(this));
        // uint256 d_reward = bal-(reward.reward_remaining);

        if (_supply > 0 && bal - (reward.reward_remaining) > 0) {
            reward.reward_integral = reward.reward_integral + ((bal - reward.reward_remaining) * 1e20) / _supply;
        }

        //update user integrals
        for (uint256 u = 0; u < _accounts.length; u++) {
            //do not give rewards to address 0
            if (_accounts[u] == address(0)) continue;
            if (_accounts[u] == collateralVault) continue;

            uint256 userI = reward.reward_integral_for[_accounts[u]];
            if (_isClaim || userI < reward.reward_integral) {
                if (_isClaim) {
                    uint256 receiveable = reward.claimable_reward[_accounts[u]] +
                        ((_balances[u] * (uint256(reward.reward_integral) - userI)) / 1e20);
                    if (receiveable > 0) {
                        reward.claimable_reward[_accounts[u]] = 0;
                        IERC20(reward.reward_token).safeTransfer(_accounts[u], receiveable);
                        bal = bal - (receiveable);
                    }
                } else {
                    reward.claimable_reward[_accounts[u]] =
                        reward.claimable_reward[_accounts[u]] +
                        ((_balances[u] * (uint256(reward.reward_integral) - userI)) / 1e20);
                }
                reward.reward_integral_for[_accounts[u]] = reward.reward_integral;
            }
        }

        //update remaining reward here since balance could have changed if claiming
        if (bal != reward.reward_remaining) {
            reward.reward_remaining = uint128(bal);
        }
    }

    function setApprovals() public {
        //Removing this as we would be simulating the depositing and the rewards that are received
        // IERC20(curveToken).approve(convexBooster, 0);
        // IERC20(curveToken).approve(convexBooster, type(uint256).max);
        IERC20(convexToken).approve(convexPool, 0);
        IERC20(convexToken).approve(convexPool, type(uint256).max);
    }

    function addRewards() public {
        address mainPool = convexPool;

        if (rewards.length == 0) {
            RewardType storage reward = rewards.push();
            reward.reward_token = crv;
            reward.reward_pool = mainPool;
            reward.reward_integral = 0;
            reward.reward_remaining = 0;
        }

        // uint256 extraCount = IRewardStaking(mainPool).extraRewardsLength();
        // uint256 startIndex = rewards.length - 1;
        // for (uint256 i = startIndex; i < extraCount; i++) {
        //     address extraPool = IRewardStaking(mainPool).extraRewards(i);
        //     RewardType storage reward = rewards.push();
        //     reward.reward_token = IRewardStaking(extraPool).rewardToken();
        //     reward.reward_pool = extraPool;
        //     reward.reward_integral = 0;
        //     reward.reward_remaining = 0;
        // }
    }

    function point(address join_) public {
        collateralVault = join_;
    }

    function user_checkpoint(address[2] calldata _accounts) external returns (bool) {
        _checkpoint([_accounts[0], _accounts[1]]);
        return true;
    }
}<|MERGE_RESOLUTION|>--- conflicted
+++ resolved
@@ -129,14 +129,6 @@
     }
 
     // Set the locations of vaults where the user's funds have been deposited & the accounting is kept
-<<<<<<< HEAD
-    function addVault(bytes12 vault_) external {
-        address account = cauldron.vaults(vault_).owner;
-        require(account != address(0), "No owner for the vault");
-        bytes12[] storage userVault = vaults[account];
-        for (uint256 i = 0; i < userVault.length; i++) {
-            require(userVault[i] != vault_, "already added");
-=======
     function addVault(bytes12 vaultId) external {
         address account = cauldron.vaults(vaultId).owner;
         require(cauldron.assets(cauldron.vaults(vaultId).ilkId) == address(this), "Vault is for different ilk");
@@ -146,7 +138,6 @@
 
         for (uint256 i = 0; i < vaultsLength; i++) {
             require(vaults_[i] != vaultId, "Vault already added");
->>>>>>> 8f437bea
         }
         vaults_.push(vaultId);
         emit VaultAdded(account, vaultId);
