pragma solidity ^0.6.0;

import "./helpers/Orchestrated.sol";
import "@hq20/contracts/contracts/math/DecimalMath.sol";
import "@openzeppelin/contracts/math/Math.sol";
import "@openzeppelin/contracts/token/ERC20/ERC20.sol";
import "./interfaces/IVat.sol";
import "./interfaces/IJug.sol";
import "./interfaces/IPot.sol";
import "./interfaces/ITreasury.sol";
import "./interfaces/IYDai.sol";
<<<<<<< HEAD
import "./helpers/Constants.sol";
import "./helpers/Delegable.sol";
=======
import "./interfaces/IFlashMinter.sol";
import "./Constants.sol";
import "./UserProxy.sol";
>>>>>>> b6d32c5c
import "@nomiclabs/buidler/console.sol";


/// @dev yDai is a yToken targeting Dai.
contract YDai is Orchestrated(), Delegable(), ERC20, Constants, IYDai  {
    using DecimalMath for uint256;
    using DecimalMath for uint8;

    event Redeemed(address indexed user, uint256 yDaiIn, uint256 daiOut);
    event Matured(uint256 rate, uint256 chi);

    IVat internal _vat;
    IJug internal _jug;
    IPot internal _pot;
    ITreasury internal _treasury;

    bool public override isMature;
    uint256 public override maturity;
    uint256 public override chi0;      // Chi at maturity
    uint256 public override rate0;     // Rate at maturity

    constructor(
        address vat_,
        address jug_,
        address pot_,
        address treasury_,
        uint256 maturity_,
        string memory name,
        string memory symbol
    ) public ERC20(name, symbol) {
        _vat = IVat(vat_);
        _jug = IJug(jug_);
        _pot = IPot(pot_);
        _treasury = ITreasury(treasury_);
        maturity = maturity_;
        chi0 = RAY.unit();
        rate0 = RAY.unit();
    }

    /// @dev Chi differential between maturity and now in RAY. Returns 1.0 if not mature.
    /// If rateGrowth < chiGrowth, returns rate.
    //
    //          chi_now
    // chi() = ---------
    //          chi_mat
    //
    function chiGrowth() public override returns(uint256){
        if (isMature != true) return chi0;
        uint256 chiNow = (now > _pot.rho()) ? _pot.drip() : _pot.chi();
        return Math.min(rateGrowth(), chiNow.divd(chi0, RAY));
    }

    /// @dev Rate differential between maturity and now in RAY. Returns 1.0 if not mature.
    //
    //           rate_now
    // rateGrowth() = ----------
    //           rate_mat
    //
    function rateGrowth() public override returns(uint256){
        if (isMature != true) return rate0;
        uint256 rateNow;
        (, uint256 rho) = _jug.ilks("ETH-A"); // "WETH" for weth.sol, "ETH-A" for MakerDAO
        if (now > rho) {
            rateNow = _jug.drip("ETH-A");
            // console.log(rateNow);
        } else {
            (, rateNow,,,) = _vat.ilks("ETH-A");
        }
        return rateNow.divd(rate0, RAY);
    }

    /// @dev Mature yDai and capture maturity data
    function mature() public override {
        require(
            // solium-disable-next-line security/no-block-members
            now > maturity,
            "YDai: Too early to mature"
        );
        require(
            isMature != true,
            "YDai: Already matured"
        );
        (, rate0,,,) = _vat.ilks("ETH-A"); // Retrieve the MakerDAO Vat
        rate0 = Math.max(rate0, RAY.unit()); // Floor it at 1.0
        chi0 = (now > _pot.rho()) ? _pot.drip() : _pot.chi();
        isMature = true;
        emit Matured(rate0, chi0);
    }

    /// @dev Burn yTokens and return their dai equivalent value, pulled from the Treasury
    // TODO: Consider whether to allow this to be gracefully unwind, instead of letting `_treasury.pullDai()` revert.
    // user --- yDai ---> us
    // us   --- Dai  ---> user
    function redeem(address user, uint256 yDaiAmount)
        public onlyHolderOrDelegate(user, "YDai: Only Holder Or Delegate") {
        require(
            isMature == true,
            "YDai: yDai is not mature"
        );
        _burn(user, yDaiAmount);                              // Burn yDai from user
        uint256 daiAmount = yDaiAmount.muld(chiGrowth(), RAY); // User gets interest for holding after maturity
        _treasury.pullDai(user, daiAmount);                   // Give dai to user, from Treasury
        emit Redeemed(user, yDaiAmount, daiAmount);
    }

    /// @dev Flash-mint yDai. Calls back on `IFlashMinter.executeOnFlashMint()`
    function flashMint(address to, uint256 yDaiAmount, bytes calldata data) external override {
        _mint(to, yDaiAmount);
        IFlashMinter(msg.sender).executeOnFlashMint(to, yDaiAmount, data);
        _burn(to, yDaiAmount);
    }

    /// @dev Mint yDai. Only callable by Dealer contracts.
<<<<<<< HEAD
    function mint(address to, uint256 yDaiAmount) public override onlyOrchestrated("YDai: Not Authorized")
        {
=======
    function mint(address to, uint256 yDaiAmount) public override onlyAuthorized("YDai: Not Authorized") {
>>>>>>> b6d32c5c
        _mint(to, yDaiAmount);
    }

    /// @dev Burn yDai. Only callable by Dealer contracts.
    function burn(address from, uint256 yDaiAmount) public override onlyOrchestrated("YDai: Not Authorized") {
        _burn(from, yDaiAmount);
    }
}<|MERGE_RESOLUTION|>--- conflicted
+++ resolved
@@ -9,14 +9,9 @@
 import "./interfaces/IPot.sol";
 import "./interfaces/ITreasury.sol";
 import "./interfaces/IYDai.sol";
-<<<<<<< HEAD
+import "./interfaces/IFlashMinter.sol";
 import "./helpers/Constants.sol";
 import "./helpers/Delegable.sol";
-=======
-import "./interfaces/IFlashMinter.sol";
-import "./Constants.sol";
-import "./UserProxy.sol";
->>>>>>> b6d32c5c
 import "@nomiclabs/buidler/console.sol";
 
 
@@ -130,12 +125,8 @@
     }
 
     /// @dev Mint yDai. Only callable by Dealer contracts.
-<<<<<<< HEAD
     function mint(address to, uint256 yDaiAmount) public override onlyOrchestrated("YDai: Not Authorized")
         {
-=======
-    function mint(address to, uint256 yDaiAmount) public override onlyAuthorized("YDai: Not Authorized") {
->>>>>>> b6d32c5c
         _mint(to, yDaiAmount);
     }
 
