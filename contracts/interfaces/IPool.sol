--- conflicted
+++ resolved
@@ -2,15 +2,11 @@
 pragma solidity ^0.6.10;
 
 import "@openzeppelin/contracts/token/ERC20/IERC20.sol";
+import "./IDelegable.sol";
 import "./IERC2612.sol";
-import "../interfaces/IYDai.sol";
-import "./IDelegable.sol";
+import "./IYDai.sol";
 
-<<<<<<< HEAD
-interface IPool is IDelegable {
-=======
-interface IPool is IERC20, IERC2612 {
->>>>>>> e4975e26
+interface IPool is IDelegable, IERC20, IERC2612 {
     function dai() external view returns(IERC20);
     function yDai() external view returns(IYDai);
     function sellDai(address from, address to, uint128 daiIn) external returns(uint128);
