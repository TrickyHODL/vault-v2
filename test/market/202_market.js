--- conflicted
+++ resolved
@@ -30,7 +30,6 @@
 const { toWad, toRay, toRad, addBN, subBN, mulRay, divRay } = require('../shared/utils');
 const { BN, expectEvent, expectRevert } = require('@openzeppelin/test-helpers');
 const { assert, expect } = require('chai');
-const { hexZeroPad } = require('ethers/utils');
 
 contract('Market', async (accounts) =>  {
     let [ owner, user1, operator, from, to ] = accounts;
@@ -219,7 +218,7 @@
         console.log("        yDaiReserves: %d", yDaiTokens1.toString());
         console.log("        k: %d", await market.k());
         const t = new BN((await web3.eth.getBlock(await web3.eth.getBlockNumber())).timestamp);
-        console.log("        timeTillMaturity: %d", (new BN(maturity).sub(t).toString()));
+        console.log("        timeTillMaturity: %d", (new BN(maturity1).sub(t).toString()));
 
         await dai.approve(market.address, daiTokens1, { from: user1 });
         await yDai1.approve(market.address, yDaiTokens1, { from: user1 });
@@ -244,81 +243,56 @@
     
             await dai.approve(market.address, daiReserves, { from: user1 });
             await yDai1.approve(market.address, yDaiReserves, { from: user1 });
-<<<<<<< HEAD
-            expectEvent(
-                await market.init(daiReserves, yDaiReserves, { from: user1 }),
-                "Liquidity",
-                {
-                    maturity: maturity1.toString(),
-                    from: user1,
-                    to: user1,
-                    daiTokens: daiReserves.toString(),
-                    yDaiTokens: yDaiReserves.toString(),
-                    // poolTokens: (await market.balanceOf(user1)), // TODO: Fix after merging https://github.com/yieldprotocol/ytoken-mvp/pull/173
-                },
-            );
-        });
-=======
             await market.init(daiReserves, yDaiReserves, { from: user1 });
->>>>>>> 81cb07f6
-
-            /* const liquidityTokens = new BN(await market.balanceOf(user1));
-            const expectedLiquidityTokens = new BN(addBN(yDaiReserves, daiReserves).toString());
-            expect(expectedLiquidityTokens).to.be.bignumber.gt(liquidityTokens.mul(new BN('9999')).div(new BN('10000')));
-            expect(expectedLiquidityTokens).to.be.bignumber.lt(liquidityTokens.mul(new BN('10001')).div(new BN('10000'))); */
         }); // TODO: Test with reserves at different levels.
 
-        /* it("mints liquidity tokens", async() => {
+        it("mints liquidity tokens", async() => {
             await getDai(user1, daiTokens1)
-            await yDai1.mint(user1, yDaiTokens1, { from: owner });
+            await yDai1.mint(user1, yDaiTokens1.mul(2), { from: owner });
 
             await dai.approve(market.address, daiTokens1, { from: user1 });
-            await yDai1.approve(market.address, yDaiTokens1, { from: user1 });
-
-            expectEvent(
-                await market.mint(daiTokens1, { from: user1 }),
-                "Liquidity",
-                {
-                    maturity: maturity1.toString(),
-                    from: user1,
-                    to: user1,
-                    daiTokens: daiTokens1.mul(-1).toString(),
-                    yDaiTokens: yDaiTokens1.mul(-1).toString(),
-                    // poolTokens: (await market.balanceOf(user1)), // TODO: Fix after merging https://github.com/yieldprotocol/ytoken-mvp/pull/173
-                },
-            );
-
-            assert.equal(
+            await yDai1.approve(market.address, yDaiTokens1.mul(2), { from: user1 });
+
+            const poolTokensBefore = new BN(await market.balanceOf(user1));
+            const tx = await market.mint(daiTokens1, { from: user1 });
+            const event = tx.logs[tx.logs.length - 1];
+            const poolTokensAfter = new BN(await market.balanceOf(user1));
+
+            assert.equal(event.event, "Liquidity");
+            assert.equal(event.args.from, user1);
+            assert.equal(event.args.to, user1);
+            assert.equal(event.args.daiTokens, daiTokens1.mul(-1).toString());
+            assert.equal(event.args.yDaiTokens, yDaiTokens1.mul(-2).toString());
+            assert.equal(event.args.poolTokens, poolTokensAfter.sub(poolTokensBefore).toString());
+
+            /* assert.equal(
                 await market.balanceOf(user1),
                 liquidityTokens.mul(new BN('2')).toString(),
                 "User1 should have " + liquidityTokens.mul(new BN('2')) + " liquidity tokens",
-            );
+            ); */
         });
 
         it("burns liquidity tokens", async() => {
-<<<<<<< HEAD
-            await market.approve(market.address, 500, { from: user1 });
-            
-            expectEvent(
-                await market.burn(500, { from: user1 }),
-                "Liquidity",
-                {
-                    maturity: maturity1.toString(),
-                    from: user1,
-                    to: user1,
-                    daiTokens: daiTokens1.div(2).toString(),
-                    yDaiTokens: yDaiTokens1.div(2).toString(),
-                    // poolTokens: (await market.balanceOf(user1)), // TODO: Fix after merging https://github.com/yieldprotocol/ytoken-mvp/pull/173
-                },
-            );
-=======
-            const liquidityTokens = new BN(await market.balanceOf(user1, { from: user1 }));
-            const toBurn = liquidityTokens.div(new BN('2'));
+           
+            const yDaiReservesBefore = new BN(await yDai1.balanceOf(market.address));
+            const poolTokensBefore = new BN(await market.balanceOf(user1));
+
+            const toBurn = poolTokensBefore.div(new BN('2'));
             await market.approve(market.address, toBurn, { from: user1 });
-            await market.burn(toBurn, { from: user1 });
->>>>>>> 81cb07f6
-
-            assert.equal(
+
+            const tx = await market.burn(toBurn, { from: user1 });
+            const event = tx.logs[tx.logs.length - 1];
+            const daiReservesBefore = new BN(await dai.balanceOf(market.address));
+            const poolTokensAfter = new BN(await market.balanceOf(user1));
+
+            assert.equal(event.event, "Liquidity");
+            assert.equal(event.args.from, user1);
+            assert.equal(event.args.to, user1);
+            assert.equal(event.args.daiTokens.toString(), daiTokens1.div(2).toString());
+            assert.equal(event.args.yDaiTokens, yDaiTokens1.toString());
+            assert.equal(event.args.poolTokens, poolTokensBefore.sub(poolTokensAfter).mul(new BN('-1')).toString());
+
+            /* assert.equal(
                 await dai.balanceOf(user1),
                 daiTokens1.div(2).toString(),
                 "User1 should have dai tokens",
@@ -327,8 +301,8 @@
                 await yDai1.balanceOf(user1),
                 yDaiTokens1.div(2).toString(),
                 "User1 should have yDai tokens",
-            );
-        }); */
+            ); */
+        });
 
         it("sells yDai", async() => {
             const b = new BN('18446744073709551615');
@@ -336,7 +310,7 @@
             const oneToken = toWad(1);
             await yDai1.mint(from, oneToken, { from: owner });
 
-            // daiOutForYDaiIn formula: https://www.desmos.com/calculator/9gi4atvazv - Set c to 1.0 to obtain Dai
+            // daiOutForYDaiIn formula: https://www.desmos.com/calculator/gjnmqofivy
 
             console.log("          selling yDai...");
             console.log("          daiReserves: %d", await dai.balanceOf(market.address));
@@ -360,7 +334,7 @@
             await yDai1.approve(market.address, oneToken, { from: from });
             const event = (await market.sellYDai(from, to, oneToken, { from: operator })).logs[3];
 
-            const expectedDaiOut = (new BN(oneToken.toString())).mul(new BN('99814')).div(new BN('100000')); // I just hate javascript
+            const expectedDaiOut = (new BN(oneToken.toString())).mul(new BN('83990')).div(new BN('100000')); // I just hate javascript
             const daiOut = new BN(await dai.balanceOf(to));
 
             assert.equal(event.event, "Trade");
@@ -375,11 +349,6 @@
                 "'From' wallet should have no yDai tokens",
             );
 
-<<<<<<< HEAD
-=======
-            const expectedDaiOut = (new BN(oneToken.toString())).mul(new BN('83990')).div(new BN('100000')); // I just hate javascript
-            const daiOut = new BN(await dai.balanceOf(to));
->>>>>>> 81cb07f6
             expect(daiOut).to.be.bignumber.gt(expectedDaiOut.mul(new BN('9999')).div(new BN('10000')));
             expect(daiOut).to.be.bignumber.lt(expectedDaiOut.mul(new BN('10001')).div(new BN('10000')));
             expect(daiOut).to.be.bignumber.gt(daiOutPreview.mul(new BN('9999')).div(new BN('10000')));
@@ -392,7 +361,7 @@
             const oneToken = toWad(1);
             await yDai1.mint(from, yDaiTokens1, { from: owner });
 
-            // yDaiInForDaiOut formula: https://www.desmos.com/calculator/16c4dgxhst - Set c to 1.0 to obtain Dai
+            // yDaiInForDaiOut formula: https://www.desmos.com/calculator/umvstb6xwx
 
             console.log("          buying dai...");
             console.log("          daiReserves: %d", await dai.balanceOf(market.address));
@@ -416,7 +385,7 @@
             await yDai1.approve(market.address, yDaiTokens1, { from: from });
             const event = (await market.buyDai(from, to, oneToken, { from: operator })).logs[3];
 
-            const expectedYDaiIn = (new BN(oneToken.toString())).mul(new BN('10019')).div(new BN('10000')); // I just hate javascript
+            const expectedYDaiIn = (new BN(oneToken.toString())).mul(new BN('119090')).div(new BN('100000')); // I just hate javascript
             const yDaiIn = (new BN(yDaiTokens1.toString())).sub(new BN(await yDai1.balanceOf(from)));
 
             assert.equal(event.event, "Trade");
@@ -431,11 +400,6 @@
                 "Receiver account should have 1 dai token",
             );
 
-<<<<<<< HEAD
-=======
-            const expectedYDaiIn = (new BN(oneToken.toString())).mul(new BN('119090')).div(new BN('100000')); // I just hate javascript
-            const yDaiIn = (new BN(yDaiTokens1.toString())).sub(new BN(await yDai1.balanceOf(from)));
->>>>>>> 81cb07f6
             expect(yDaiIn).to.be.bignumber.gt(expectedYDaiIn.mul(new BN('9999')).div(new BN('10000')));
             expect(yDaiIn).to.be.bignumber.lt(expectedYDaiIn.mul(new BN('10001')).div(new BN('10000')));
             expect(yDaiIn).to.be.bignumber.gt(yDaiInPreview.mul(new BN('9999')).div(new BN('10000')));
@@ -456,7 +420,7 @@
                 const oneToken = toWad(1);
                 await getDai(from, daiTokens1);
     
-                // yDaiOutForDaiIn formula: https://www.desmos.com/calculator/dcjuj5lmmc - Set c to 1.0 to obtain Dai
+                // yDaiOutForDaiIn formula: https://www.desmos.com/calculator/xqqj8pslcx
     
                 console.log("          selling dai...");
                 console.log("          daiReserves: %d", await dai.balanceOf(market.address));
@@ -480,7 +444,7 @@
                 await dai.approve(market.address, oneToken, { from: from });
                 const event = (await market.sellDai(from, to, oneToken, { from: operator })).logs[3];
 
-                const expectedYDaiOut = (new BN(oneToken.toString())).mul(new BN('1132')).div(new BN('1000')); // I just hate javascript
+                const expectedYDaiOut = (new BN(oneToken.toString())).mul(new BN('129600')).div(new BN('100000')); // I just hate javascript
                 const yDaiOut = new BN(await yDai1.balanceOf(to));
 
                 assert.equal(event.event, "Trade");
@@ -494,23 +458,12 @@
                     daiTokens1.sub(oneToken).toString(),
                     "'From' wallet should have " + daiTokens1.sub(oneToken) + " dai tokens",
                 );
-<<<<<<< HEAD
 
                 // TODO: TestoneToken precision with 48 and 64 bits with this trade and reserve levels
-                expect(yDaiOut).to.be.bignumber.gt(expectedYDaiOut.mul(new BN('999')).div(new BN('1000')));
-                expect(yDaiOut).to.be.bignumber.lt(expectedYDaiOut.mul(new BN('1001')).div(new BN('1000')));
-                expect(yDaiOut).to.be.bignumber.gt(yDaiOutPreview.mul(new BN('999')).div(new BN('1000')));
-                expect(yDaiOut).to.be.bignumber.lt(yDaiOutPreview.mul(new BN('1001')).div(new BN('1000')));
-=======
-    
-                const expectedYDaiOut = (new BN(oneToken.toString())).mul(new BN('129600')).div(new BN('100000')); // I just hate javascript
-                const yDaiOut = new BN(await yDai1.balanceOf(to));
-                // TODO: Test precision with 48 and 64 bits with this trade and reserve levels
                 expect(yDaiOut).to.be.bignumber.gt(expectedYDaiOut.mul(new BN('9999')).div(new BN('10000')));
                 expect(yDaiOut).to.be.bignumber.lt(expectedYDaiOut.mul(new BN('10001')).div(new BN('10000')));
                 expect(yDaiOut).to.be.bignumber.gt(yDaiOutPreview.mul(new BN('9999')).div(new BN('10000')));
                 expect(yDaiOut).to.be.bignumber.lt(yDaiOutPreview.mul(new BN('10001')).div(new BN('10000')));
->>>>>>> 81cb07f6
             });
     
             it("buys yDai", async() => {
@@ -519,7 +472,7 @@
                 const oneToken = toWad(1);
                 await getDai(from, daiTokens1);
     
-                // daiInForYDaiOut formula: https://www.desmos.com/calculator/gko3hvn5dd - Set c to 1.0 to obtain Dai
+                // daiInForYDaiOut formula: https://www.desmos.com/calculator/drctsjijcl
     
                 console.log("          buying yDai...");
                 console.log("          daiReserves: %d", await dai.balanceOf(market.address));
@@ -543,7 +496,7 @@
                 await dai.approve(market.address, daiTokens1, { from: from });
                 const event = (await market.buyYDai(from, to, oneToken, { from: operator })).logs[3];
     
-                const expectedDaiIn = (new BN(oneToken.toString())).mul(new BN('8835')).div(new BN('10000')); // I just hate javascript
+                const expectedDaiIn = (new BN(oneToken.toString())).mul(new BN('77128')).div(new BN('100000')); // I just hate javascript
                 const daiIn = (new BN(daiTokens1.toString())).sub(new BN(await dai.balanceOf(from)));
 
                 assert.equal(event.event, "Trade");
@@ -558,11 +511,6 @@
                     "'To' wallet should have 1 yDai token",
                 );
     
-<<<<<<< HEAD
-=======
-                const expectedDaiIn = (new BN(oneToken.toString())).mul(new BN('77128')).div(new BN('100000')); // I just hate javascript
-                const daiIn = (new BN(daiTokens1.toString())).sub(new BN(await dai.balanceOf(from)));
->>>>>>> 81cb07f6
                 expect(daiIn).to.be.bignumber.gt(expectedDaiIn.mul(new BN('9999')).div(new BN('10000')));
                 expect(daiIn).to.be.bignumber.lt(expectedDaiIn.mul(new BN('10001')).div(new BN('10000')));
                 expect(daiIn).to.be.bignumber.gt(daiInPreview.mul(new BN('9999')).div(new BN('10000')));
