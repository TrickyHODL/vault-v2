const ethers = require("ethers");
const toBytes32 = ethers.utils.formatBytes32String;
const bigNumberify = ethers.utils.bigNumberify;

// Helper functions

/// @dev Converts a number to WAD precision, for number up to 10 decimal places
const toWad = function(value) {
    let exponent = bigNumberify('10').pow(bigNumberify('8'));
    return bigNumberify(value*10**10).mul(exponent);
}

/// @dev Converts a number to RAY precision, for number up to 10 decimal places
const toRay = function(value) {
    let exponent = bigNumberify('10').pow(bigNumberify('17'));
    return bigNumberify(value*10**10).mul(exponent);
}

/// @dev Converts a number to RAD precision, for number up to 10 decimal places
const toRad = function(value) {
    let exponent = bigNumberify('10').pow(bigNumberify('35'));
    return bigNumberify(value*10**10).mul(exponent);
}

/// @dev Adds two numbers
/// I.e. addBN(ray(x), ray(y)) = ray(x - y)
const addBN = function(x, y) {
    return bigNumberify(x).add(bigNumberify(y));
}

/// @dev Substracts a number from another
/// I.e. subBN(ray(x), ray(y)) = ray(x - y)
const subBN = function(x, y) {
    return bigNumberify(x).sub(bigNumberify(y));
}

/// @dev Multiplies a number in any precision by a number in RAY precision, with the output in the first parameter's precision.
/// I.e. mulRay(wad(x), ray(y)) = wad(x*y)
const mulRay = function(x, ray) {
    let unit = bigNumberify('10').pow(bigNumberify('27'));
    return bigNumberify(x).mul(bigNumberify(ray)).div(unit);
}

/// @dev Divides a number in any precision by a number in RAY precision, with the output in the first parameter's precision.
/// I.e. divRay(wad(x), ray(y)) = wad(x/y)
const divRay = function(x, ray) {
    let unit = bigNumberify('10').pow(bigNumberify('27'));
    return unit.mul(bigNumberify(x)).div(bigNumberify(ray));
}

// Constants
const WETH = toBytes32("ETH-A");
<<<<<<< HEAD
=======
const CHAI = toBytes32("CHAI");

>>>>>>> c6a625b1
const Line = toBytes32("Line");
const spotName = toBytes32("spot");
const linel = toBytes32("line");

const limits =  toRad(10000);
<<<<<<< HEAD
const spot = toRay(1.5);
const chi = toRay(1.2);
const rate = toRay(1.4); // TODO: If this is changed to 1.2, the `redeem with increased chi returns more dai` test fails
=======
const spot = toRay(150);
const chi1 = toRay(1.2);
const rate1 = toRay(1.4);
>>>>>>> c6a625b1

const daiDebt = toWad(120);
const daiTokens1 = mulRay(daiDebt, rate1);
const wethTokens1 = divRay(daiTokens1, spot);
const chaiTokens1 = divRay(daiTokens1, chi1);


module.exports = {
    toWad,
    toRay,
    toRad,
    addBN,
    subBN,
    mulRay,
    divRay,

    // constants
    Line,
    spotName,
    linel,
    WETH,
    CHAI,
    limits,
    spot,
    rate1,
    chi1,
    daiDebt,
    daiTokens1,
    wethTokens1,
    chaiTokens1,
}<|MERGE_RESOLUTION|>--- conflicted
+++ resolved
@@ -50,25 +50,18 @@
 
 // Constants
 const WETH = toBytes32("ETH-A");
-<<<<<<< HEAD
-=======
+
 const CHAI = toBytes32("CHAI");
 
->>>>>>> c6a625b1
 const Line = toBytes32("Line");
 const spotName = toBytes32("spot");
 const linel = toBytes32("line");
 
 const limits =  toRad(10000);
-<<<<<<< HEAD
-const spot = toRay(1.5);
-const chi = toRay(1.2);
-const rate = toRay(1.4); // TODO: If this is changed to 1.2, the `redeem with increased chi returns more dai` test fails
-=======
+
 const spot = toRay(150);
 const chi1 = toRay(1.2);
 const rate1 = toRay(1.4);
->>>>>>> c6a625b1
 
 const daiDebt = toWad(120);
 const daiTokens1 = mulRay(daiDebt, rate1);
