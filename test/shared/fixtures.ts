import { id, constants } from '@yield-protocol/utils-v2'

import { sendStatic } from './helpers'

import { SignerWithAddress } from '@nomiclabs/hardhat-ethers/dist/src/signer-with-address'

const { WAD, THREE_MONTHS, ETH, DAI, USDC } = constants
import { CHI, RATE } from '../../src/constants'

import CauldronArtifact from '../../artifacts/contracts/Cauldron.sol/Cauldron.json'
import LadleArtifact from '../../artifacts/contracts/Ladle.sol/Ladle.json'
import WandArtifact from '../../artifacts/contracts/Wand.sol/Wand.json'
import WitchArtifact from '../../artifacts/contracts/Witch.sol/Witch.json'
import JoinFactoryArtifact from '../../artifacts/contracts/JoinFactory.sol/JoinFactory.json'
import PoolFactoryMockArtifact from '../../artifacts/contracts/mocks/PoolFactoryMock.sol/PoolFactoryMock.json'

import ChainlinkMultiOracleArtifact from '../../artifacts/contracts/oracles/chainlink/ChainlinkMultiOracle.sol/ChainlinkMultiOracle.json'
import CompoundMultiOracleArtifact from '../../artifacts/contracts/oracles/compound/CompoundMultiOracle.sol/CompoundMultiOracle.json'
import ChainlinkAggregatorV3MockArtifact from '../../artifacts/contracts/mocks/oracles/chainlink/ChainlinkAggregatorV3Mock.sol/ChainlinkAggregatorV3Mock.json'
import CTokenRateMockArtifact from '../../artifacts/contracts/mocks/oracles/compound/CTokenRateMock.sol/CTokenRateMock.json'
import CTokenChiMockArtifact from '../../artifacts/contracts/mocks/oracles/compound/CTokenChiMock.sol/CTokenChiMock.json'

import ERC20MockArtifact from '../../artifacts/contracts/mocks/ERC20Mock.sol/ERC20Mock.json'
import WETH9MockArtifact from '../../artifacts/contracts/mocks/WETH9Mock.sol/WETH9Mock.json'
import DAIMockArtifact from '../../artifacts/contracts/mocks/DAIMock.sol/DAIMock.json'
import USDCMockArtifact from '../../artifacts/contracts/mocks/USDCMock.sol/USDCMock.json'

import { Cauldron } from '../../typechain/Cauldron'
import { Join } from '../../typechain/Join'
import { FYToken } from '../../typechain/FYToken'
import { Ladle } from '../../typechain/Ladle'
import { Witch } from '../../typechain/Witch'
import { JoinFactory } from '../../typechain/JoinFactory'
import { FYTokenFactory } from '../../typechain/FYTokenFactory'
import { Wand } from '../../typechain/Wand'
import { PoolMock } from '../../typechain/PoolMock'
import { PoolFactoryMock } from '../../typechain/PoolFactoryMock'
import { OracleMock } from '../../typechain/OracleMock'
import { ISourceMock } from '../../typechain/ISourceMock'
import { ChainlinkMultiOracle } from '../../typechain/ChainlinkMultiOracle'
import { CompoundMultiOracle } from '../../typechain/CompoundMultiOracle'
import { SafeERC20Namer } from '../../typechain/SafeERC20Namer'

import { ERC20Mock } from '../../typechain/ERC20Mock'
import { WETH9Mock } from '../../typechain/WETH9Mock'
import { DAIMock } from '../../typechain/DAIMock'
import { USDCMock } from '../../typechain/USDCMock'

import { LadleWrapper } from '../../src/ladleWrapper'
import { getLastVaultId } from '../../src/helpers'

import { ethers, waffle } from 'hardhat'
const { deployContract } = waffle

export class YieldEnvironment {
  owner: SignerWithAddress
  cauldron: Cauldron
  ladle: LadleWrapper
  witch: Witch
  joinFactory: JoinFactory
  poolFactory: PoolFactoryMock
  wand: Wand
  assets: Map<string, ERC20Mock>
  oracles: Map<string, OracleMock>
  series: Map<string, FYToken>
  pools: Map<string, PoolMock>
  joins: Map<string, Join>
  vaults: Map<string, Map<string, string>>

  constructor(
    owner: SignerWithAddress,
    cauldron: Cauldron,
    ladle: LadleWrapper,
    witch: Witch,
    joinFactory: JoinFactory,
    poolFactory: PoolFactoryMock,
    wand: Wand,
    assets: Map<string, ERC20Mock>,
    oracles: Map<string, OracleMock>,
    series: Map<string, FYToken>,
    pools: Map<string, PoolMock>,
    joins: Map<string, Join>,
    vaults: Map<string, Map<string, string>>
  ) {
    this.owner = owner
    this.cauldron = cauldron
    this.ladle = ladle
    this.witch = witch
    this.joinFactory = joinFactory
    this.poolFactory = poolFactory
    this.wand = wand
    this.assets = assets
    this.oracles = oracles
    this.series = series
    this.pools = pools
    this.joins = joins
    this.vaults = vaults
  }

  public static async cauldronGovAuth(cauldron: Cauldron, receiver: string) {
    await cauldron.grantRoles(
      [
        id('addAsset(bytes6,address)'),
        id('addSeries(bytes6,bytes6,address)'),
        id('addIlks(bytes6,bytes6[])'),
        id('setDebtLimits(bytes6,bytes6,uint96,uint24,uint8)'),
        id('setRateOracle(bytes6,address)'),
        id('setSpotOracle(bytes6,bytes6,address,uint32)'),
      ],
      receiver
    )
  }

  public static async cauldronLadleAuth(cauldron: Cauldron, receiver: string) {
    await cauldron.grantRoles(
      [
        id('build(address,bytes12,bytes6,bytes6)'),
        id('destroy(bytes12)'),
        id('tweak(bytes12,bytes6,bytes6)'),
        id('give(bytes12,address)'),
        id('pour(bytes12,int128,int128)'),
        id('stir(bytes12,bytes12,uint128,uint128)'),
        id('roll(bytes12,bytes6,int128)'),
      ],
      receiver
    )
  }

  public static async cauldronWitchAuth(cauldron: Cauldron, receiver: string) {
    await cauldron.grantRoles(
      [id('give(bytes12,address)'), id('grab(bytes12,address)'), id('slurp(bytes12,uint128,uint128)')],
      receiver
    )
  }

  public static async ladleGovAuth(ladle: LadleWrapper, receiver: string) {
    await ladle.grantRoles(
      [
        id('addJoin(bytes6,address)'),
        id('addPool(bytes6,address)'),
        id('setModule(address,bool)'),
        id('setFee(uint256)'),
      ],
      receiver
    )
  }

  public static async wandAuth(wand: Wand, receiver: string) {
    await wand.grantRoles(
      [
        id('addAsset(bytes6,address)'),
        id('makeBase(bytes6,address,address,address)'),
        id('makeIlk(bytes6,bytes6,address,address,uint32,uint96,uint24,uint8)'),
        id('addSeries(bytes6,bytes6,uint32,bytes6[],string,string)'),
        id('addPool(bytes6,bytes6)'),
      ],
      receiver
    )
  }

  public static async witchGovAuth(witch: Witch, receiver: string) {
    await witch.grantRoles([id('setIlk(bytes6,uint32,uint64,uint128)')], receiver)
  }

<<<<<<< HEAD
  public static async witchGovAuth(witch: Witch, receiver: string) {
    await witch.grantRoles([id('setDuration(uint32)'), id('setInitialOffer(uint64)'), id('setDust(uint128)')], receiver)
=======
  public static async joinFactoryAuth(joinFactory: JoinFactory, receiver: string) {
    await joinFactory.grantRoles([id('createJoin(address)')], receiver)
  }

  public static async fyTokenFactoryAuth(fyTokenFactory: FYTokenFactory, receiver: string) {
    await fyTokenFactory.grantRoles([id('createFYToken(bytes6,address,address,uint32,string,string)')], receiver)
>>>>>>> ebfe3af8
  }

  // Initialize an asset for testing purposes. Gives the owner powers over it, and approves the join to take the asset from the owner.
  public static async initAsset(
    owner: SignerWithAddress,
    ladle: LadleWrapper,
    assetId: string,
    asset: ERC20Mock | DAIMock | USDCMock | WETH9Mock
  ): Promise<Join> {
    const join = (await ethers.getContractAt('Join', await ladle.joins(assetId), owner)) as Join
    await asset.approve(await ladle.joins(assetId), ethers.constants.MaxUint256) // Owner approves all joins to take from him. Only testing

    await join.grantRoles(
      [id('join(address,uint128)'), id('exit(address,uint128)'), id('retrieve(address,address)')],
      await owner.getAddress()
    ) // Only test environment

    return join
  }

  // Initialize a mock pool, with assets printed out of thin air. Also give the owner the right to mint fyToken at will.
  public static async initPool(owner: SignerWithAddress, pool: PoolMock, base: ERC20Mock, fyToken: FYToken) {
    await base.mint(pool.address, WAD.mul(1000000))
    await pool.mint(await owner.getAddress(), true, 0)
    await fyToken.grantRole(id('mint(address,uint256)'), await owner.getAddress()) // Only test environment
    await fyToken.mint(pool.address, WAD.mul(1100000))
    await pool.sync()

    return pool
  }

  // Set up a test environment. Provide at least one asset identifier.
  public static async setup(owner: SignerWithAddress, assetIds: Array<string>, seriesIds: Array<string>) {
    const ownerAdd = await owner.getAddress()
    const assets: Map<string, ERC20Mock> = new Map()
    const joins: Map<string, Join> = new Map()
    const oracles: Map<string, OracleMock> = new Map()
    const sources: Map<string, ISourceMock> = new Map()
    const series: Map<string, FYToken> = new Map()
    const pools: Map<string, PoolMock> = new Map()
    const vaults: Map<string, Map<string, string>> = new Map()

    // The first asset will be the underlying for all series
    // All assets after the first will be added as collateral for all series
    const baseId = assetIds[0]
    const ilkIds = assetIds.slice(1)

    // ==== Mocks ====

    // For each asset id passed as an argument, we create a Mock ERC20.
    // We also give 100000 tokens of that asset to the owner account.
    for (let assetId of assetIds) {
      const symbol = Buffer.from(assetId.slice(2), 'hex').toString('utf8')
      const asset = (await deployContract(owner, ERC20MockArtifact, [assetId, symbol])) as ERC20Mock
      await asset.mint(await owner.getAddress(), WAD.mul(100000))
      assets.set(assetId, asset)
    }
    const base = assets.get(baseId) as ERC20Mock
    const weth = (await deployContract(owner, WETH9MockArtifact, [])) as WETH9Mock
    const dai = (await deployContract(owner, DAIMockArtifact, [])) as DAIMock
    const usdc = (await deployContract(owner, USDCMockArtifact, [])) as USDCMock

    const cTokenRate = (await deployContract(owner, CTokenRateMockArtifact, [])) as ISourceMock
    await cTokenRate.set(WAD.mul(2))
    sources.set(RATE, cTokenRate)
    const cTokenChi = (await deployContract(owner, CTokenChiMockArtifact, [])) as ISourceMock
    await cTokenChi.set(WAD)
    sources.set(CHI, cTokenChi)

    for (let ilkId of ilkIds) {
      const aggregator = (await deployContract(owner, ChainlinkAggregatorV3MockArtifact, [8])) as ISourceMock
      await aggregator.set(WAD.mul(2))
      sources.set(ilkId, aggregator)
    }

    const ethAggregator = (await deployContract(owner, ChainlinkAggregatorV3MockArtifact, [8])) as ISourceMock
    await ethAggregator.set(WAD.mul(2))
    sources.set(ETH, ethAggregator)

    const daiAggregator = (await deployContract(owner, ChainlinkAggregatorV3MockArtifact, [8])) as ISourceMock
    await daiAggregator.set(WAD.mul(2))
    sources.set(DAI, daiAggregator)

    const usdcAggregator = (await deployContract(owner, ChainlinkAggregatorV3MockArtifact, [8])) as ISourceMock
    await usdcAggregator.set(WAD.mul(2))
    sources.set(USDC, usdcAggregator)

    // ==== Libraries ====
    const SafeERC20NamerFactory = await ethers.getContractFactory('SafeERC20Namer')
    const safeERC20NamerLibrary = ((await SafeERC20NamerFactory.deploy()) as unknown) as SafeERC20Namer
    await safeERC20NamerLibrary.deployed()

    // ==== Protocol ====

    const cauldron = (await deployContract(owner, CauldronArtifact, [])) as Cauldron
    const innerLadle = (await deployContract(owner, LadleArtifact, [cauldron.address, weth.address])) as Ladle
    const ladle = new LadleWrapper(innerLadle)
    const witch = (await deployContract(owner, WitchArtifact, [cauldron.address, ladle.address])) as Witch
    const joinFactory = (await deployContract(owner, JoinFactoryArtifact, [])) as JoinFactory
    const poolFactory = (await deployContract(owner, PoolFactoryMockArtifact, [])) as PoolFactoryMock

    const fyTokenFactoryFactory = await ethers.getContractFactory('FYTokenFactory', {
      libraries: {
        SafeERC20Namer: safeERC20NamerLibrary.address,
      },
    })
    const fyTokenFactory = ((await fyTokenFactoryFactory.deploy()) as unknown) as FYTokenFactory
    await fyTokenFactory.deployed()

    const wand = (await deployContract(owner, WandArtifact, [
      cauldron.address,
      ladle.address,
      witch.address,
      poolFactory.address,
      joinFactory.address,
      fyTokenFactory.address,
    ])) as Wand

    const chiRateOracle = (await deployContract(owner, CompoundMultiOracleArtifact, [])) as CompoundMultiOracle
    const spotOracle = (await deployContract(owner, ChainlinkMultiOracleArtifact, [])) as ChainlinkMultiOracle
    oracles.set(RATE, (chiRateOracle as unknown) as OracleMock)
    oracles.set(CHI, (chiRateOracle as unknown) as OracleMock)

    // ==== Orchestration ====
    await this.cauldronLadleAuth(cauldron, ladle.address)
    await this.cauldronWitchAuth(cauldron, witch.address)

    await this.cauldronGovAuth(cauldron, wand.address)
    await this.ladleGovAuth(ladle, wand.address)
    await this.witchGovAuth(witch, wand.address)
    await this.joinFactoryAuth(joinFactory, wand.address)
    await this.fyTokenFactoryAuth(fyTokenFactory, wand.address)
    await chiRateOracle.grantRole(id('setSource(bytes6,bytes6,address)'), wand.address)
    await spotOracle.grantRole(id('setSource(bytes6,bytes6,address)'), wand.address)

    // ==== Owner access (only test environment) ====
    await this.cauldronLadleAuth(cauldron, ownerAdd)
    await this.wandAuth(wand, ownerAdd)
    await this.joinFactoryAuth(joinFactory, ownerAdd)
    await this.fyTokenFactoryAuth(fyTokenFactory, ownerAdd)
    await this.cauldronGovAuth(cauldron, ownerAdd)
    await this.ladleGovAuth(ladle, ownerAdd)
    await this.witchGovAuth(witch, ownerAdd)

    // ==== Add assets and joins ====
    for (let assetId of assetIds) {
      const asset = assets.get(assetId) as ERC20Mock
      await wand.addAsset(assetId, asset.address)
      const joinAddress = (await joinFactory.queryFilter(joinFactory.filters.JoinCreated(asset.address, null)))[0]
        .args[1]
      const join = (await ethers.getContractAt('Join', joinAddress, owner)) as Join

      await this.initAsset(owner, ladle, assetId, asset)
      joins.set(assetId, join)
    }

    // Add WETH9
    await wand.addAsset(ETH, weth.address)
    const wethJoinAddress = (await joinFactory.queryFilter(joinFactory.filters.JoinCreated(weth.address, null)))[0]
      .args[1]
    const wethJoin = (await ethers.getContractAt('Join', wethJoinAddress, owner)) as Join

    await this.initAsset(owner, ladle, ETH, weth)
    assets.set(ETH, (weth as unknown) as ERC20Mock)
    joins.set(ETH, wethJoin)
    ilkIds.push(ETH)

    // Add Dai
    await wand.addAsset(DAI, dai.address)
    const daiJoinAddress = (await joinFactory.queryFilter(joinFactory.filters.JoinCreated(dai.address, null)))[0]
      .args[1]
    const daiJoin = (await ethers.getContractAt('Join', daiJoinAddress, owner)) as Join

    await this.initAsset(owner, ladle, DAI, dai)
    assets.set(DAI, (dai as unknown) as ERC20Mock)
    joins.set(DAI, daiJoin)
    ilkIds.push(DAI)

    // Add USDC
    await wand.addAsset(USDC, usdc.address)
    const usdcJoinAddress = (await joinFactory.queryFilter(joinFactory.filters.JoinCreated(usdc.address, null)))[0]
      .args[1]
    const usdcJoin = (await ethers.getContractAt('Join', usdcJoinAddress, owner)) as Join

    await this.initAsset(owner, ladle, USDC, usdc)
    assets.set(USDC, (usdc as unknown) as ERC20Mock)
    joins.set(USDC, usdcJoin)
    ilkIds.push(USDC)

    // ==== Make baseId the base, creating chi and rate oracles ====
    await wand.makeBase(baseId, chiRateOracle.address, cTokenRate.address, cTokenChi.address)

    // ==== Make ilkIds the ilks, creating spot oracles and settting debt limits ====
    const ratio = 1000000 //  1000000 == 100% collateralization ratio
    const max = WAD
    const min = 1000000
    const dec = 6
    for (let ilkId of ilkIds) {
      const source = sources.get(ilkId) as ISourceMock
      await wand.makeIlk(baseId, ilkId, spotOracle.address, source.address, ratio, max, min, dec)
      oracles.set(ilkId, (spotOracle as unknown) as OracleMock)
    }

    // ==== Add series and pools ====
    // For each series identifier we create a fyToken with the first asset as underlying.
    // The maturities for the fyTokens are in three month intervals, starting three months from now

    const { timestamp } = await ethers.provider.getBlock('latest')
    let count: number = 1
    for (let seriesId of seriesIds) {
      const maturity = timestamp + THREE_MONTHS * count++
      await wand.addSeries(seriesId, baseId, maturity, ilkIds, seriesId, seriesId)
      const fyToken = (await ethers.getContractAt(
        'FYToken',
        (await cauldron.series(seriesId)).fyToken,
        owner
      )) as FYToken
      const pool = (await ethers.getContractAt('PoolMock', await ladle.pools(seriesId), owner)) as PoolMock
      await this.initPool(owner, pool, base, fyToken)
      series.set(seriesId, fyToken)
      pools.set(seriesId, pool)

      await fyToken.grantRoles(
        [id('mint(address,uint256)'), id('burn(address,uint256)'), id('setOracle(address)')],
        ownerAdd
      ) // Only test environment
    }

    // ==== Build some vaults ====
    // For each series and ilk we create a vault - vaults[seriesId][ilkId] = vaultId
    for (let seriesId of seriesIds) {
      const seriesVaults: Map<string, string> = new Map()
      for (let ilkId of ilkIds) {
        await ladle.build(seriesId, ilkId)
        seriesVaults.set(ilkId, await getLastVaultId(cauldron))
      }
      vaults.set(seriesId, seriesVaults)
    }

    return new YieldEnvironment(
      owner,
      cauldron,
      ladle,
      witch,
      joinFactory,
      poolFactory,
      wand,
      assets,
      oracles,
      series,
      pools,
      joins,
      vaults
    )
  }
}<|MERGE_RESOLUTION|>--- conflicted
+++ resolved
@@ -162,17 +162,12 @@
     await witch.grantRoles([id('setIlk(bytes6,uint32,uint64,uint128)')], receiver)
   }
 
-<<<<<<< HEAD
-  public static async witchGovAuth(witch: Witch, receiver: string) {
-    await witch.grantRoles([id('setDuration(uint32)'), id('setInitialOffer(uint64)'), id('setDust(uint128)')], receiver)
-=======
   public static async joinFactoryAuth(joinFactory: JoinFactory, receiver: string) {
     await joinFactory.grantRoles([id('createJoin(address)')], receiver)
   }
 
   public static async fyTokenFactoryAuth(fyTokenFactory: FYTokenFactory, receiver: string) {
     await fyTokenFactory.grantRoles([id('createFYToken(bytes6,address,address,uint32,string,string)')], receiver)
->>>>>>> ebfe3af8
   }
 
   // Initialize an asset for testing purposes. Gives the owner powers over it, and approves the join to take the asset from the owner.
