--- conflicted
+++ resolved
@@ -1,14 +1,9 @@
 import { SignerWithAddress } from '@nomiclabs/hardhat-ethers/dist/src/signer-with-address'
-<<<<<<< HEAD
-import { signatures } from '@yield-protocol/utils'
-import { WAD, MAX128 as MAX, OPS } from './shared/constants'
-=======
 import { constants } from '@yield-protocol/utils-v2'
 const { WAD, MAX128 } = constants
 const MAX = MAX128
 
 import { OPS } from '../src/constants'
->>>>>>> 0f8c3475
 
 import { Cauldron } from '../typechain/Cauldron'
 import { Join } from '../typechain/Join'
