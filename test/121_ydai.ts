--- conflicted
+++ resolved
@@ -30,11 +30,8 @@
     let dai: Contract;
     let yDai1: Contract;
     let flashMinter: Contract;
-<<<<<<< HEAD
     let env: YieldEnvironmentLite;
-=======
     let flashMintRedeemer: Contract;
->>>>>>> 51c4ddea
 
     beforeEach(async() => {
         snapshot = await helper.takeSnapshot();
