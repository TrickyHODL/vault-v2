--- conflicted
+++ resolved
@@ -72,11 +72,7 @@
     rateOracle = (env.oracles.get(RATE) as unknown) as CompoundMultiOracle
     rateSource = (await ethers.getContractAt('ISourceMock', await rateOracle.sources(baseId, RATE))) as ISourceMock
     spotOracle = (env.oracles.get(ilkId) as unknown) as ChainlinkMultiOracle
-<<<<<<< HEAD
-    spotSource = (await ethers.getContractAt('ISourceMock', await spotOracle.sources(baseId, ilkId))) as ISourceMock
-=======
-    spotSource = (await ethers.getContractAt('SourceMock', (await spotOracle.sources(baseId, ilkId))[0])) as SourceMock
->>>>>>> e892b34e
+    spotSource = (await ethers.getContractAt('SourceMock', (await spotOracle.sources(baseId, ilkId))[0])) as ISourceMock
 
     vaultId = (env.vaults.get(seriesId) as Map<string, string>).get(ilkId) as string
     ladle.pour(vaultId, owner, WAD, WAD)
